--- conflicted
+++ resolved
@@ -558,15 +558,9 @@
     begidx = endidx - len(text)
 
     completer = ArgparseCompleter(ac_app.completer_parser, ac_app)
-<<<<<<< HEAD
     tokens = ['-c', blank, text]
     completions = completer.complete(text, line, begidx, endidx, tokens)
-    assert sorted(completions) == sorted(AutoCompleteTester.completions_for_pos_1)
-=======
-    tokens = ['completer', '-c', blank, text]
-    completions = completer.complete_command(tokens, text, line, begidx, endidx)
     assert sorted(completions) == sorted(ArgparseCompleterTester.completions_for_pos_1)
->>>>>>> bd9b7f30
 
     # Blank arg for first positional will be consumed. Therefore we expect to be completing the second positional.
     text = ''
@@ -575,15 +569,9 @@
     begidx = endidx - len(text)
 
     completer = ArgparseCompleter(ac_app.completer_parser, ac_app)
-<<<<<<< HEAD
     tokens = [blank, text]
     completions = completer.complete(text, line, begidx, endidx, tokens)
-    assert sorted(completions) == sorted(AutoCompleteTester.completions_for_pos_2)
-=======
-    tokens = ['completer', blank, text]
-    completions = completer.complete_command(tokens, text, line, begidx, endidx)
     assert sorted(completions) == sorted(ArgparseCompleterTester.completions_for_pos_2)
->>>>>>> bd9b7f30
 
 
 @pytest.mark.parametrize('num_aliases, show_description', [
