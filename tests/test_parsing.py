--- conflicted
+++ resolved
@@ -362,16 +362,9 @@
     statement = parser.parse(line)
     assert statement.multiline_command == 'multiline'
     assert statement.command == 'multiline'
-<<<<<<< HEAD
-    assert statement.args == 'command'
-    assert statement == statement.args
-    assert statement.argv == ['multiline', 'command']
-    assert not statement.terminator
-=======
     assert statement.args == 'command /* with unclosed comment'
     assert statement.argv == ['multiline', 'command', '/*', 'with', 'unclosed', 'comment']
     assert statement.terminator == ';'
->>>>>>> 9df22b93
 
 def test_parse_multiline_with_complete_comment(parser):
     line = 'multiline command /* with comment complete */ is done;'
