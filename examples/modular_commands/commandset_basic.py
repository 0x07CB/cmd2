# coding=utf-8
"""
A simple example demonstrating a loadable command set
"""
<<<<<<< HEAD
from typing import List

from cmd2 import Cmd, CommandSet, CompletionError, Statement, with_category, with_default_category
=======
from typing import (
    List,
)

from cmd2 import (
    Cmd,
    CommandSet,
    Statement,
    with_category,
    with_default_category,
)
from cmd2.utils import (
    CompletionError,
)
>>>>>>> a3b1b6dd


@with_default_category('Basic Completion')
class BasicCompletionCommandSet(CommandSet):
    # List of strings used with completion functions
    food_item_strs = ['Pizza', 'Ham', 'Ham Sandwich', 'Potato']
    sport_item_strs = ['Bat', 'Basket', 'Basketball', 'Football', 'Space Ball']

    # This data is used to demonstrate delimiter_complete
    file_strs = \
        [
            '/home/user/file.db',
            '/home/user/file space.db',
            '/home/user/another.db',
            '/home/other user/maps.db',
            '/home/other user/tests.db'
        ]

    def do_flag_based(self, cmd: Cmd, statement: Statement):
        """Tab completes arguments based on a preceding flag using flag_based_complete
        -f, --food [completes food items]
        -s, --sport [completes sports]
        -p, --path [completes local file system paths]
        """
        self._cmd.poutput("Args: {}".format(statement.args))

    def complete_flag_based(self, cmd: Cmd, text: str, line: str, begidx: int, endidx: int) -> List[str]:
        """Completion function for do_flag_based"""
        flag_dict = \
            {
                # Tab complete food items after -f and --food flags in command line
                '-f': self.food_item_strs,
                '--food': self.food_item_strs,

                # Tab complete sport items after -s and --sport flags in command line
                '-s': self.sport_item_strs,
                '--sport': self.sport_item_strs,

                # Tab complete using path_complete function after -p and --path flags in command line
                '-p': cmd.path_complete,
                '--path': cmd.path_complete,
            }

        return cmd.flag_based_complete(text, line, begidx, endidx, flag_dict=flag_dict)

    def do_index_based(self, cmd: Cmd, statement: Statement):
        """Tab completes first 3 arguments using index_based_complete"""
        self._cmd.poutput("Args: {}".format(statement.args))

    def complete_index_based(self, cmd: Cmd, text: str, line: str, begidx: int, endidx: int) -> List[str]:
        """Completion function for do_index_based"""
        index_dict = \
            {
                1: self.food_item_strs,  # Tab complete food items at index 1 in command line
                2: self.sport_item_strs,  # Tab complete sport items at index 2 in command line
                3: cmd.path_complete,  # Tab complete using path_complete function at index 3 in command line
            }

        return cmd.index_based_complete(text, line, begidx, endidx, index_dict=index_dict)

    def do_delimiter_complete(self, cmd: Cmd, statement: Statement):
        """Tab completes files from a list using delimiter_complete"""
        self._cmd.poutput("Args: {}".format(statement.args))

    def complete_delimiter_complete(self, cmd: Cmd, text: str, line: str, begidx: int, endidx: int) -> List[str]:
        return cmd.delimiter_complete(text, line, begidx, endidx, match_against=self.file_strs, delimiter='/')

    def do_raise_error(self, cmd: Cmd, statement: Statement):
        """Demonstrates effect of raising CompletionError"""
        self._cmd.poutput("Args: {}".format(statement.args))

    def complete_raise_error(self, cmd: Cmd, text: str, line: str, begidx: int, endidx: int) -> List[str]:
        """
        CompletionErrors can be raised if an error occurs while tab completing.

        Example use cases
            - Reading a database to retrieve a tab completion data set failed
            - A previous command line argument that determines the data set being completed is invalid
        """
        raise CompletionError("This is how a CompletionError behaves")

    @with_category('Not Basic Completion')
    def do_custom_category(self, cmd: Cmd, statement: Statement):
        self._cmd.poutput('Demonstrates a command that bypasses the default category')<|MERGE_RESOLUTION|>--- conflicted
+++ resolved
@@ -2,11 +2,6 @@
 """
 A simple example demonstrating a loadable command set
 """
-<<<<<<< HEAD
-from typing import List
-
-from cmd2 import Cmd, CommandSet, CompletionError, Statement, with_category, with_default_category
-=======
 from typing import (
     List,
 )
@@ -14,14 +9,11 @@
 from cmd2 import (
     Cmd,
     CommandSet,
+    CompletionError,
     Statement,
     with_category,
     with_default_category,
 )
-from cmd2.utils import (
-    CompletionError,
-)
->>>>>>> a3b1b6dd
 
 
 @with_default_category('Basic Completion')
