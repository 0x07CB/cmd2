#!/usr/bin/python
# coding=utf-8
"""
Setuptools setup file, used to install or test 'cmd2'
"""
import codecs
from setuptools import setup

DESCRIPTION = "cmd2 - quickly build feature-rich and user-friendly interactive command line applications in Python"

with codecs.open('README.md', encoding='utf8') as f:
    LONG_DESCRIPTION = f.read()

CLASSIFIERS = list(filter(None, map(str.strip,
"""
Development Status :: 5 - Production/Stable
Environment :: Console
Operating System :: OS Independent
Intended Audience :: Developers
Intended Audience :: System Administrators
License :: OSI Approved :: MIT License
Programming Language :: Python
Programming Language :: Python :: 3
Programming Language :: Python :: 3.5
Programming Language :: Python :: 3.6
Programming Language :: Python :: 3.7
Programming Language :: Python :: 3.8
Programming Language :: Python :: Implementation :: CPython
Topic :: Software Development :: Libraries :: Python Modules
""".splitlines())))  # noqa: E128

SETUP_REQUIRES = ['setuptools_scm']

INSTALL_REQUIRES = ['pyperclip >= 1.6', 'colorama >= 0.3.7', 'attrs >= 16.3.0', 'wcwidth >= 0.1.7']

EXTRAS_REQUIRE = {
    # Windows also requires pyreadline to ensure tab completion works
    ":sys_platform=='win32'": ['pyreadline'],
    # Extra dependencies for running unit tests
    'test': ["gnureadline; sys_platform=='darwin'",  # include gnureadline on macOS to ensure it is available in tox env
             "mock ; python_version<'3.6'",  # for python 3.5 we need the third party mock module
             'codecov', 'pytest', 'pytest-cov', 'pytest-mock'],
    # development only dependencies:  install with 'pip install -e .[dev]'
    'dev': ["mock ; python_version<'3.6'",  # for python 3.5 we need the third party mock module
<<<<<<< HEAD
            'pytest', 'codecov', 'pytest-cov', 'pytest-mock', 'tox', 'pylint',
            'sphinx', 'sphinx-rtd-theme', 'sphinx-autobuild', 'doc8',
            'invoke', 'twine>=1.11',
=======
            'pytest', 'codecov', 'pytest-cov', 'pytest-mock', 'tox', 'flake8',
            'sphinx', 'sphinx-rtd-theme', 'sphinx-autobuild', 'invoke', 'twine>=1.11',
>>>>>>> e18013e7
            ]
}

setup(
    name="cmd2",
    use_scm_version=True,
    description=DESCRIPTION,
    long_description=LONG_DESCRIPTION,
    long_description_content_type='text/markdown',
    classifiers=CLASSIFIERS,
    author='Catherine Devlin',
    author_email='catherine.devlin@gmail.com',
    url='https://github.com/python-cmd2/cmd2',
    license='MIT',
    platforms=['any'],
    packages=['cmd2'],
    keywords='command prompt console cmd',
    python_requires='>=3.5',
    setup_requires=SETUP_REQUIRES,
    install_requires=INSTALL_REQUIRES,
    extras_require=EXTRAS_REQUIRE,
)<|MERGE_RESOLUTION|>--- conflicted
+++ resolved
@@ -42,14 +42,9 @@
              'codecov', 'pytest', 'pytest-cov', 'pytest-mock'],
     # development only dependencies:  install with 'pip install -e .[dev]'
     'dev': ["mock ; python_version<'3.6'",  # for python 3.5 we need the third party mock module
-<<<<<<< HEAD
-            'pytest', 'codecov', 'pytest-cov', 'pytest-mock', 'tox', 'pylint',
+            'pytest', 'codecov', 'pytest-cov', 'pytest-mock', 'tox', 'flake8',
             'sphinx', 'sphinx-rtd-theme', 'sphinx-autobuild', 'doc8',
             'invoke', 'twine>=1.11',
-=======
-            'pytest', 'codecov', 'pytest-cov', 'pytest-mock', 'tox', 'flake8',
-            'sphinx', 'sphinx-rtd-theme', 'sphinx-autobuild', 'invoke', 'twine>=1.11',
->>>>>>> e18013e7
             ]
 }
 
