--- conflicted
+++ resolved
@@ -1,4 +1,3 @@
-<<<<<<< HEAD
 ## 2.0.0 (TBD)
 * Breaking changes
     * Argparse Completion / Settables
@@ -9,7 +8,7 @@
     * Moved `basic_complete` from utils into `cmd2.Cmd` class.
     * Moved `CompletionError` to exceptions.py
     * ``Namespace.__statement__`` has been removed. Use `Namespace.cmd2_statement.get()` instead.
-=======
+
 ## 1.3.9 (September 03, 2020)
 * Breaking Changes
     * `CommandSet.on_unregister()` is now called as first step in unregistering a `CommandSet` and not
@@ -19,7 +18,6 @@
     and all its commands have been added to the CLI.
     * Added `CommandSet.on_unregistered()`. This is called by `cmd2.Cmd` after a `CommandSet` is unregistered
     and all its commands have been removed from the CLI.
->>>>>>> 1054dda7
 
 ## 1.3.8 (August 28, 2020)
 * Bug Fixes
