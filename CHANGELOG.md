--- conflicted
+++ resolved
@@ -1,4 +1,3 @@
-<<<<<<< HEAD
 ## 2.0.0 (TBD)
 * Breaking changes
     * Argparse Completion / Settables
@@ -13,7 +12,7 @@
     * Added support for custom tab completion and up-arrow input history to `cmd2.Cmd2.read_input`.
       See [read_input.py](https://github.com/python-cmd2/cmd2/blob/master/examples/read_input.py)
       for an example.
-=======
+
 ## 1.4.0 (November 11, 2020)
 * Bug Fixes
     * Fixed tab completion crash on Windows
@@ -26,7 +25,6 @@
     restored when read from a startup script.
     * Fixed issue where instantiating more than one cmd2-based class which uses the `@as_subcommand_to`
     decorator resulted in duplicated help text in the base command the subcommands belong to.
->>>>>>> d4dc6b6a
 
 ## 1.3.10 (September 17, 2020)
 * Enhancements
