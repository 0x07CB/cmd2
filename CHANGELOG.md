## 2.5.0 (TBD)
<<<<<<< HEAD
* Enhancements
  * add `allow_clipboard` initialization parameter and attribute to disable ability to
    add output to the operating system clipboard
=======
* Breaking Change
  * `cmd2` 2.5 supports Python 3.7+ (removed support for Python 3.6)
* Enhancements
  * Removed dependency on `attrs` and replaced with [dataclasses](https://docs.python.org/3/library/dataclasses.html)
>>>>>>> ee7599f9

## 2.4.3 (January 27, 2023)
* Bug Fixes
  * Fixed ValueError caused when passing `Cmd.columnize()` strings wider than `display_width`.
* Enhancements
  * Renamed `utils.str_to_bool()` -> `utils.to_bool()`.
  * Enhanced `utils.to_bool()` so that it accepts and converts `bool`, `int`, and `float` in addition to `str`.

## 2.4.2 (July 13, 2022)
* Enhancements
  * Updated argparse decorator to remove annotations when the docstring is used for a command's help text.
  * Updated unit test to be Python 3.11 compliant.

## 2.4.1 (April 13, 2022)
* Bug Fixes
  * Fixed value for `ansi.Bg.YELLOW`.
  * Fixed unit tests for `ansi.allow_style`.
* Enhancements
  * `async_alert()` raises a `RuntimeError` if called from the main thread.

## 2.4.0 (February 22, 2022)
* Bug Fixes
  * Fixed issue in `ansi.async_alert_str()` which would raise `IndexError` if prompt was blank.
  * Fixed issue where tab completion was quoting argparse flags in some cases.
* Enhancements
  * Added broader exception handling when enabling clipboard functionality via `pyperclip`.
  * Added `PassThroughException` to `__init__.py` imports.
  * cmd2 now uses pyreadline3 when running any version of Python on Windows
  * Improved memory usage in certain use cases of tables (e.g. nested colored tables)
* Deletions (potentially breaking changes)
  * Deleted `cmd2.fg` and `cmd2.bg` which were deprecated in 2.3.0. Use `cmd2.Fg` and `cmd2.Bg` instead.

## 2.3.3 (November 29, 2021)
* Enhancements
  * Added clearer exception handling to `BorderedTable` and `SimpleTable`.

## 2.3.2 (November 22, 2021)
* Bug Fixes
  * Fixed issue where a `ns_provider` could be passed `None` instead of its correct `cmd2.Cmd` or `CommandSet` value.

## 2.3.1 (November 18, 2021)
* Bug Fixes
  * Fixed issue introduced in 2.3.0 with `AlternatingTable`, `BorderedTable`, and `SimpleTable` that caused
    header alignment settings to be overridden by data alignment settings.
* Enhancements
  * `CompletionItems` now saves the original object from which it creates a string.
  * Using `CompletionItems` as argparse choices is fully supported. `cmd2` patched `argparse` to compare input to
    the original value instead of the `CompletionItems` instance.
  * `ArgparseCompleter` now does the following if a list of `CompletionItems` was created with numerical types:
    * Sorts completion hints numerically
    * Right-aligns the left-most column in completion hint table

## 2.3.0 (November 11, 2021)
* Bug Fixes
  * Fixed `AttributeError` in `rl_get_prompt()` when prompt is `None`.
  * Fixed bug where using choices on a Settable didn't verify that a valid choice had been entered.
  * Fixed bug introduced in cmd2 2.0.0 in which `select()` converts return values to strings. It should never
    have converted return values.
* Enhancements
  * Added settings to Column class which prevent a table from overriding existing styles in header
    and/or data text. This allows for things like nesting an AlternatingTable in another AlternatingTable.
  * AlternatingTable no longer automatically applies background color to borders. This was done to improve
    appearance since the background color extended beyond the borders of the table.
  * Added ability to colorize all aspects of `AlternatingTable`, `BorderedTable`, and `SimpleTable`.
  * Added support for 8-bit/256-colors with the `cmd2.EightBitFg` and `cmd2.EightBitBg` classes.
  * Added support for 24-bit/RGB colors with the `cmd2.RgbFg` and `cmd2.RgbBg` classes.
  * Removed dependency on colorama.
  * Changed type of `ansi.allow_style` from a string to an `ansi.AllowStyle` Enum class.
* Deprecations
  * Deprecated `cmd2.fg`. Use `cmd2.Fg` instead.
  * Deprecated `cmd2.bg`. Use `cmd2.Bg` instead.
* Breaking Changes
  * To support the color upgrade, all cmd2 colors now inherit from either `ansi.FgColor` or `ansi.BgColor`.
    Therefore, `ansi.style()` no longer accepts colors as strings.

## 2.2.0 (September 14, 2021)
* Bug Fixes
  * Fixed extra space appended to each alias by "alias list" command
* Enhancements
  * New function `set_default_ap_completer_type()` allows developer to extend and modify the
    behavior of `ArgparseCompleter`.
  * Added `ArgumentParser.get_ap_completer_type()` and `ArgumentParser.set_ap_completer_type()`. These
    methods allow developers to enable custom tab completion behavior for a given parser by using a custom
    `ArgparseCompleter`-based class.
  * Added `ap_completer_type` keyword arg to `Cmd2ArgumentParser.__init__()` which saves a call
    to `set_ap_completer_type()`. This keyword will also work with `add_parser()` when creating subcommands
    if the base command's parser is a `Cmd2ArgumentParser`.
  * New function `register_argparse_argument_parameter()` allows developers to specify custom
    parameters to be passed to the argparse parser's `add_argument()` method. These parameters will
    become accessible in the resulting argparse Action object when modifying `ArgparseCompleter` behavior.
  * Using `SimpleTable` in the output for the following commands to improve appearance.
    * help
    * set (command and tab completion of Settables)
    * alias tab completion
    * macro tab completion
  * Tab completion of `CompletionItems` now includes divider row comprised of `Cmd.ruler` character.
  * Removed `--verbose` flag from set command since descriptions always show now.
  * All cmd2 built-in commands now populate `self.last_result`.
  * Argparse tab completer will complete remaining flag names if there are no more positionals to complete.
  * Updated `async_alert()` to account for `self.prompt` not matching Readline's current prompt.
* Deletions (potentially breaking changes)
  * Deleted `set_choices_provider()` and `set_completer()` which were deprecated in 2.1.2
* Breaking Changes
  * Renamed `set_default_argument_parser()` to `set_default_argument_parser_type()`

## 2.1.2 (July 5, 2021)
* Enhancements
    * Added the following accessor methods for cmd2-specific attributes to the `argparse.Action` class
        * `get_choices_callable()`
        * `set_choices_provider()`
        * `set_completer()`
        * `get_descriptive_header()`
        * `set_descriptive_header()`
        * `get_nargs_range()`
        * `set_nargs_range()`
        * `get_suppress_tab_hint()`
        * `set_suppress_tab_hint()`
* Deprecations
    * Now that `set_choices_provider()` and `set_completer()` have been added as methods to the
      `argparse.Action` class, the standalone functions of the same name will be removed in version
      2.2.0. To update to the new convention, do the following:
        * Change `set_choices_provider(action, provider)` to `action.set_choices_provider(provider)`
        * Change `set_completer(action, completer)` to `action.set_completer(completer)`

## 2.1.1 (June 17, 2021)
* Bug Fixes
   * Fixed handling of argparse's default options group name which was changed in Python 3.10
* Enhancements
    * Restored `plugins` and `tests_isolated` directories to tarball published to PyPI for `cmd2` release

## 2.1.0 (June 14, 2021)
* Enhancements
   * Converted persistent history files from pickle to compressed JSON

## 2.0.1 (June 7, 2021)
* Bug Fixes
  * Exclude `plugins` and `tests_isolated` directories from tarball published to PyPI for `cmd2` release

## 2.0.0 (June 6, 2021)
* Bug Fixes
  * Fixed issue where history indexes could get repeated
  * Fixed issue where TableCreator was tossing blank last line
  * Corrected help text for alias command
* Breaking Changes
    * `cmd2` 2.0 supports Python 3.6+ (removed support for Python 3.5)
    * Argparse Completion / Settables
        * Replaced `choices_function` / `choices_method` with `choices_provider`.
        * Replaced `completer_function` / `completer_method` with `completer`.
        * ArgparseCompleter now always passes `cmd2.Cmd` or `CommandSet` instance as the first positional
        argument to choices_provider and completer functions.
    * Moved `basic_complete` from utils into `cmd2.Cmd` class.
    * Moved `CompletionError` to exceptions.py
    * ``Namespace.__statement__`` has been removed. Use `Namespace.cmd2_statement.get()` instead.
    * Removed `--silent` flag from `alias/macro create` since startup scripts can be run silently.
    * Removed `--with_silent` flag from `alias/macro list` since startup scripts can be run silently.
    * Removed `with_argparser_and_unknown_args` since it was deprecated in 1.3.0.
    * Renamed `silent_startup_script` to `silence_startup_script` for clarity.
    * Replaced `cmd2.Cmd.completion_header` with `cmd2.Cmd.formatted_completions`. See Enhancements
      for description of this new class member.
    * Settables now have new initialization parameters. It is now a required parameter to supply the reference to the
      object that holds the settable attribute. `cmd2.Cmd.settables` is no longer a public dict attribute - it is now a
      property that aggregates all Settables across all registered CommandSets.
    * Failed transcript testing now sets self.exit_code to 1 instead of -1.
    * Renamed `use_ipython` keyword parameter of `cmd2.Cmd.__init__()` to `include_ipy`.
    * `py` command is only enabled if `include_py` parameter is `True`. See Enhancements for a description
      of this parameter.
    * Removed ability to run Python commands from the command line with `py`. Now `py` takes no arguments
      and just opens an interactive Python shell.
    * Changed default behavior of `runcmds_plus_hooks()` to not stop when Ctrl-C is pressed and instead
      run the next command in its list.
    * Removed `cmd2.Cmd.quit_on_sigint` flag, which when `True`, quit the application when Ctrl-C was pressed at the prompt.
    * The history bug fix resulted in structure changes to the classes in `cmd2.history`. Therefore, persistent history
      files created with versions older than 2.0.0 are not compatible.
* Enhancements
    * Added support for custom tab completion and up-arrow input history to `cmd2.Cmd2.read_input`.
      See [read_input.py](https://github.com/python-cmd2/cmd2/blob/master/examples/read_input.py)
      for an example.
    * Added `cmd2.exceptions.PassThroughException` to raise unhandled command exceptions instead of printing them.
    * Added support for ANSI styles and newlines in tab completion results using `cmd2.Cmd.formatted_completions`.
      `cmd2` provides this capability automatically if you return argparse completion matches as `CompletionItems`.
    * Settables enhancements:
        * Settables may be optionally scoped to a CommandSet. Settables added to CommandSets will appear when a
          CommandSet is registered and disappear when a CommandSet is unregistered. Optionally, scoped Settables
          may have a prepended prefix.
        * Settables now allow changes to be applied to any arbitrary object attribute. It no longer needs to match an
          attribute added to the cmd2 instance itself.
    * Raising ``SystemExit`` or calling ``sys.exit()`` in a command or hook function will set ``self.exit_code``
      to the exit code used in those calls. It will also result in the command loop stopping.
    * ipy command now includes all of `self.py_locals` in the IPython environment
    * Added `include_py` keyword parameter to `cmd2.Cmd.__init__()`. If `False`, then the `py` command will
      not be available. Defaults to `False`. `run_pyscript` is not affected by this parameter.
    * Made the amount of space between columns in a SimpleTable configurable
    * On POSIX systems, shell commands and processes being piped to are now run in the user's preferred shell
      instead of /bin/sh. The preferred shell is obtained by reading the SHELL environment variable. If that
      doesn't exist or is empty, then /bin/sh is used.
    * Changed `cmd2.Cmd._run_editor()` to the public method `cmd2.Cmd.run_editor()`

## 1.5.0 (January 31, 2021)
* Bug Fixes
    * Fixed bug where setting `always_show_hint=True` did not show a hint when completing `Settables`
    * Fixed bug in editor detection logic on Linux systems that do not have `which`
    * Fixed bug in table creator where column headers with tabs would result in an incorrect width calculation
    * Fixed `FileNotFoundError` which occurred when running `history --clear` and no history file existed.
* Enhancements
    * Added `silent_startup_script` option to `cmd2.Cmd.__init__()`. If `True`, then the startup script's
      output will be suppressed. Anything written to stderr will still display.
    * cmd2 now uses pyreadline3 when running Python 3.8 or greater on Windows
* Notes
    * This is the last release planned to support Python 3.5

## 1.4.0 (November 11, 2020)
* Bug Fixes
    * Fixed tab completion crash on Windows
* Enhancements
    * Changed how multiline doc string help is formatted to match style of other help messages

## 1.3.11 (October 1, 2020)
* Bug Fixes
    * Fixed issue where quoted redirectors and terminators in aliases and macros were not being
    restored when read from a startup script.
    * Fixed issue where instantiating more than one cmd2-based class which uses the `@as_subcommand_to`
    decorator resulted in duplicated help text in the base command the subcommands belong to.

## 1.3.10 (September 17, 2020)
* Enhancements
    * Added user-settable option called `always_show_hint`. If True, then tab completion hints will always
    display even when tab completion suggestions print. Arguments whose help or hint text is suppressed will
    not display hints even when this setting is True.
    * argparse tab completion now groups flag names which run the same action. Optional flags are wrapped
    in brackets like it is done in argparse usage text.
    * default category decorators are now heritable by default and will propagate the category down the
    class hierarchy until overridden. There's a new optional flag to set heritable to false.
    * Added `--silent` flag to `alias/macro create`. If used, then no confirmation message will be printed
    when aliases and macros are created or overwritten.
    * Added `--with_silent` flag to `alias/macro list`. Use this option when saving to a startup script
    that should silently create aliases and macros.
* Bug Fixes
    * Fixed issue where flag names weren't always sorted correctly in argparse tab completion

## 1.3.9 (September 03, 2020)
* Breaking Changes
    * `CommandSet.on_unregister()` is now called as first step in unregistering a `CommandSet` and not
    the last. `CommandSet.on_unregistered()` is now the last step.
* Enhancements
    * Added `CommandSet.on_registered()`. This is called by `cmd2.Cmd` after a `CommandSet` is registered
    and all its commands have been added to the CLI.
    * Added `CommandSet.on_unregistered()`. This is called by `cmd2.Cmd` after a `CommandSet` is unregistered
    and all its commands have been removed from the CLI.

## 1.3.8 (August 28, 2020)
* Bug Fixes
    * Fixed issue where subcommand added with `@as_subcommand_to` decorator did not display help
    when called with `-h/--help`.
* Enhancements
    * `add_help=False` no longer has to be passed to parsers used in `@as_subcommand_to` decorator.
      Only pass this if your subcommand should not have the `-h/--help` help option (as stated in
      argparse documentation).

## 1.3.7 (August 27, 2020)
* Bug Fixes
    * Fixes an issue introduced in 1.3.0 with processing command strings containing terminator/separator
      character(s) that are manually passed to a command that uses argparse.

## 1.3.6 (August 27, 2020)
* Breaking changes
    * The functions cmd2 adds to Namespaces (`get_statement()` and `get_handler()`) are now
    `Cmd2AttributeWrapper` objects named `cmd2_statement` and `cmd2_handler`. This makes it
    easy to filter out which attributes in an `argparse.Namespace` were added by `cmd2`.
* Deprecations
    * ``Namespace.__statement__`` will be removed in `cmd2` 2.0.0. Use `Namespace.cmd2_statement.get()`
    going forward.

## 1.3.5 (August 25, 2020)
* Bug Fixes
    * Fixed `RecursionError` when printing an `argparse.Namespace` caused by custom attribute cmd2 was adding
* Enhancements
    * Added `get_statement()` function to `argparse.Namespace` which returns `__statement__` attribute

## 1.3.4 (August 20, 2020)
* Bug Fixes
    * Fixed `AttributeError` when `CommandSet` that uses `as_subcommand_to` decorator is loaded during
    `cmd2.Cmd.__init__()`.
* Enhancements
    * Improved exception messages when using mock without `spec=True`.
    See [testing](https://cmd2.readthedocs.io/en/latest/testing.html) documentation for more details on testing
    cmd2-based applications with mock.

## 1.3.3 (August 13, 2020)
* Breaking changes
    * CommandSet command functions (do_, complete_, help_) will no longer have the cmd2 app
      passed in as the first parameter after `self` since this is already a class member.
    * Renamed `install_command_set()` and `uninstall_command_set()` to `register_command_set()` and
      `unregister_command_set()` for better name consistency.
* Bug Fixes
    * Fixed help formatting bug in `Cmd2ArgumentParser` when `metavar` is a tuple
    * Fixed tab completion bug when using `CompletionItem` on an argument whose `metavar` is a tuple
    * Added explicit testing against python 3.5.2 for Ubuntu 16.04, and 3.5.3 for Debian 9
    * Added fallback definition of typing.Deque (taken from 3.5.4)
    * Removed explicit type hints that fail due to a bug in 3.5.2 favoring comment-based hints instead
    * When passing a ns_provider to an argparse command, will now attempt to resolve the correct
      CommandSet instance for self. If not, it'll fall back and pass in the cmd2 app
* Other
    * Added missing doc-string for new cmd2.Cmd __init__ parameters
      introduced by CommandSet enhancement

## 1.3.2 (August 10, 2020)
* Bug Fixes
    * Fixed `prog` value of subcommands added with `as_subcommand_to()` decorator.
    * Fixed missing settings in subcommand parsers created with `as_subcommand_to()` decorator. These settings
      include things like description and epilog text.
    * Fixed issue with CommandSet auto-discovery only searching direct sub-classes
* Enhancements
    * Added functions to fetch registered CommandSets by type and command name

## 1.3.1 (August 6, 2020)
* Bug Fixes
    * Fixed issue determining whether an argparse completer function required a reference to a containing
      CommandSet. Also resolves issues determining the correct CommandSet instance when calling the argparse
      argument completer function.  Manifested as a TypeError when using `cmd2.Cmd.path_complete` as a completer
      for an argparse-based command defined in a CommandSet

## 1.3.0 (August 4, 2020)
* Enhancements
    * Added CommandSet - Enables defining a separate loadable module of commands to register/unregister
      with your cmd2 application.
* Other
    * Marked with_argparser_and_unknown_args pending deprecation and consolidated implementation into
      with_argparser

## 1.2.1 (July 14, 2020)
* Bug Fixes
    * Relax minimum version of `importlib-metadata` to >= 1.6.0 when using Python < 3.8

## 1.2.0 (July 13, 2020)
* Bug Fixes
    * Fixed `typing` module compatibility issue with Python 3.5 prior to 3.5.4
* Enhancements
    * Switched to getting version using `importlib.metadata` instead of using `pkg_resources`
        * Improves `cmd2` application launch time on systems that have a lot of Python packages on `sys.path`
        * Added dependency on `importlib_metadata` when running on versions of Python prior to 3.8

## 1.1.0 (June 6, 2020)
* Bug Fixes
    * Fixed issue where subcommand usage text could contain a subcommand alias instead of the actual name
    * Fixed bug in `ArgparseCompleter` where `fill_width` could become negative if `token_width` was large
      relative to the terminal width.
* Enhancements
    * Made `ipy` consistent with `py` in the following ways
        * `ipy` returns whether any of the commands run in it returned True to stop command loop
        * `Cmd.in_pyscript()` returns True while in `ipy`.
        * Starting `ipy` when `Cmd.in_pyscript()` is already True is not allowed.
    * `with_argument_list`, `with_argparser`, and `with_argparser_and_unknown_args` wrappers now pass
      `kwargs` through to their wrapped command function.
    * Added `table_creator` module for creating richly formatted tables. This module is in beta and subject
      to change.
        * See [table_creation](https://cmd2.readthedocs.io/en/latest/features/table_creation.html)
          documentation for an overview.
        * See [table_creation.py](https://github.com/python-cmd2/cmd2/blob/master/examples/table_creation.py)
          for an example.
    * Added the following exceptions to the public API
        * `SkipPostcommandHooks` - Custom exception class for when a command has a failure bad enough to skip
          post command hooks, but not bad enough to print the exception to the user.
        * `Cmd2ArgparseError` - A `SkipPostcommandHooks` exception for when a command fails to parse its arguments.
          Normally argparse raises a `SystemExit` exception in these cases. To avoid stopping the command
          loop, catch the `SystemExit` and raise this instead. If you still need to run post command hooks
          after parsing fails, just return instead of raising an exception.
    * Added explicit handling of `SystemExit`. If a command raises this exception, the command loop will be
      gracefully stopped.

## 1.0.2 (April 06, 2020)
* Bug Fixes
    * Ctrl-C now stops a running text script instead of just the current `run_script` command
* Enhancements
    * `do_shell()` now saves the return code of the command it runs in `self.last_result` for use in pyscripts

## 1.0.1 (March 13, 2020)
* Bug Fixes
    * Fixed issue where postcmd hooks were running after an `argparse` exception in a command.

## 1.0.0 (March 1, 2020)
* Enhancements
    * The documentation at [cmd2.rftd.io](https://cmd2.readthedocs.io) received a major overhaul
* Other
    * Moved [categorize](https://cmd2.readthedocs.io/en/latest/api/utils.html#miscellaneous) utility function from **decorators** module to **utils** module
* Notes
    * Now that the 1.0 release is out, `cmd2` intends to follow [Semantic Versioning](https://semver.org)

## 0.10.1 (February 19, 2020)
* Bug Fixes
    * Corrected issue where the actual new value was not always being printed in do_set. This occurred in cases where
      the typed value differed from what the setter had converted it to.
    * Fixed bug where ANSI style sequences were not correctly handled in `utils.truncate_line()`.
    * Fixed bug where pyscripts could edit `cmd2.Cmd.py_locals` dictionary.
    * Fixed bug where cmd2 set `sys.path[0]` for a pyscript to cmd2's working directory instead of the
    script file's directory.
    * Fixed bug where `sys.path` was not being restored after a pyscript ran.
* Enhancements
    * Renamed set command's `-l/--long` flag to `-v/--verbose` for consistency with help and history commands.
    * Setting the following pyscript variables:
        * `__name__`: __main__
        * `__file__`: script path (as typed, ~ will be expanded)
    * Only tab complete after redirection tokens if redirection is allowed
    * Made `CompletionError` exception available to non-argparse tab completion
    * Added `apply_style` to `CompletionError` initializer. It defaults to True, but can be set to False if
    you don't want the error text to have `ansi.style_error()` applied to it when printed.
* Other
    * Removed undocumented `py run` command since it was replaced by `run_pyscript` a while ago
    * Renamed `AutoCompleter` to `ArgparseCompleter` for clarity
    * Custom `EmptyStatement` exception is no longer part of the documented public API
* Notes
    * This is a beta release leading up to the 1.0.0 release
    * We intend no more breaking changes prior to 1.0.0
        * Just bug fixes, documentation updates, and enhancements

## 0.10.0 (February 7, 2020)
* Enhancements
    * Changed the default help text to make `help -v` more discoverable
    * **set** command now supports tab completion of values
    * Added `add_settable()` and `remove_settable()` convenience methods to update `self.settable` dictionary
    * Added convenience `ansi.fg` and `ansi.bg` enums of foreground and background colors
        * `ansi.style()` `fg` argument can now either be of type `str` or `ansi.fg`
        * `ansi.style()` `bg` argument can now either be of type `str` or `ansi.bg`
        * This supports IDE auto-completion of color names
        * The enums also support
            * `f-strings` and `format()` calls (e.g. `"{}hello{}".format(fg.blue, fg.reset)`)
            * string concatenation (e.g. `fg.blue + "hello" + fg.reset`)
* Breaking changes
    * Renamed `locals_in_py` attribute of `cmd2.Cmd` to `self_in_py`
    * The following public attributes of `cmd2.Cmd` are no longer settable at runtime by default:
        * `continuation_prompt`
        * `self_in_py`
        * `prompt`
    * `self.settable` changed to `self.settables`
        * It is now a Dict[str, Settable] instead of Dict[str, str]
        * setting onchange callbacks have a new method signature and must be added to the
          Settable instance in order to be called
    * Removed `cast()` utility function
    * Removed `ansi.FG_COLORS` and `ansi.BG_COLORS` dictionaries
        * Replaced with `ansi.fg` and `ansi.bg` enums providing similar but improved functionality
* Notes
    * This is an alpha release leading up to the 1.0.0 release
    * We intend no more breaking changes prior to 1.0.0
        * Just bug fixes, documentation updates, and enhancements

## 0.9.25 (January 26, 2020)
* Enhancements
    * Reduced what gets put in package downloadable from PyPI (removed irrelevant CI config files and such)

## 0.9.24 (January 23, 2020)
* Enhancements
    * Flushing stderr when setting the window title and printing alerts for better responsiveness in cases where
    stderr is not unbuffered.
    * Added function to truncate a single line to fit within a given display width. `cmd2.utils.truncate_line`
    supports characters with display widths greater than 1 and ANSI style sequences.
    * Added line truncation support to `cmd2.utils` text alignment functions.
    * Added support for Python 3.9 alpha

## 0.9.23 (January 9, 2020)
* Bug Fixes
    * Fixed bug where startup script containing a single quote in its file name was incorrectly quoted
    * Added missing implicit dependency on `setuptools` due to build with `setuptools_scm`
* Enhancements
    * Added dim text style support via `style()` function and `ansi.INTENSITY_DIM` setting.
* Breaking changes
    * Renamed the following `ansi` members for accuracy in what types of ANSI escape sequences are handled
        * `ansi.allow_ansi` -> `ansi.allow_style`
        * `ansi.ansi_safe_wcswidth()` -> `ansi.style_aware_wcswidth()`
        * `ansi.ansi_aware_write()` -> `ansi.style_aware_write()`
    * Renamed the following `ansi` members for clarification
        * `ansi.BRIGHT` -> `ansi.INTENSITY_BRIGHT`
        * `ansi.NORMAL` -> `ansi.INTENSITY_NORMAL`

## 0.9.22 (December 9, 2019)
* Bug Fixes
    * Fixed bug where a redefined `ansi.style_error` was not being used in all `cmd2` files
* Enhancements
    * Enabled line buffering when redirecting output to a file
    * Added `align_left()`, `align_center()`, and `align_right()` to utils.py. All 3 of these functions support
    ANSI escape sequences and characters with display widths greater than 1. They wrap `align_text()` which
    is also in utils.py.

## 0.9.21 (November 26, 2019)
* Bug Fixes
    * Fixed bug where pipe processes were not being stopped by Ctrl-C
    * Added exception handling to account for non-standard Python environments in which readline is not loaded
     dynamically from a shared library file
* Enhancements
    * Added `read_input()` function that is used to read from stdin. Unlike the Python built-in `input()`, it also has
    an argument to disable tab completion while input is being entered.
    * Added capability to override the argument parser class used by cmd2 built-in commands. See override_parser.py
    example for more details.
    * Added `end` argument to `pfeedback()` to be consistent with the other print functions like `poutput()`.
    * Added `apply_style` to `pwarning()`.
* Breaking changes
    * For consistency between all the print functions:
        * Made `end` and `chop` keyword-only arguments of `ppaged()`
        * `end` is always added to message in `ppaged()`

## 0.9.20 (November 12, 2019)
* Bug Fixes
    * Fixed bug where setting `use_ipython` to False removed ipy command from the entire `cmd2.Cmd` class instead of
    just the instance being created
    * Fix bug where cmd2 ran 'stty sane' command when stdin was not a terminal
* Enhancements
    * Send all startup script paths to run_script. Previously we didn't do this if the file was empty, but that
    showed no record of the run_script command in history.
    * Made it easier for developers to override `edit` command by having `do_history` no longer call `do_edit`. This
    also removes the need to exclude `edit` command from history list.
    * It is no longer necessary to set the `prog` attribute of an argparser with subcommands. cmd2 now automatically
    sets the prog value of it and all its subparsers so that all usage statements contain the top level command name
    and not sys.argv[0].
* Breaking changes
    * Some constants were moved from cmd2.py to constants.py
    * cmd2 command decorators were moved to decorators.py. If you were importing them via cmd2's \_\_init\_\_.py, then
    there will be no issues.

## 0.9.19 (October 14, 2019)
* Bug Fixes
    * Fixed `ValueError` exception which could occur when an old format persistent history file is loaded with new `cmd2`
* Enhancements
    * Improved displaying multiline CompletionErrors by indenting all lines

## 0.9.18 (October 1, 2019)
* Bug Fixes
    * Fixed bug introduced in 0.9.17 where help functions for hidden and disabled commands were not being filtered
    out as help topics
* Enhancements
    * `AutoCompleter` now handles argparse's mutually exclusive groups. It will not tab complete flag names or positionals
    for already completed groups. It also will print an error if you try tab completing a flag's value if the flag
    belongs to a completed group.
    * `AutoCompleter` now uses the passed-in parser's help formatter to generate hint text. This gives help and
    hint text for an argument consistent formatting.

## 0.9.17 (September 23, 2019)
* Bug Fixes
    * Fixed a bug when using WSL when all Windows paths have been removed from $PATH
    * Fixed a bug when running a cmd2 application on Linux without Gtk libraries installed
* Enhancements
    * No longer treating empty text scripts as an error condition
    * Allow dynamically extending a `cmd2.Cmd` object instance with a `do_xxx` method at runtime
    * Choices/Completer functions can now be passed a dictionary that maps command-line tokens to their
    argparse argument. This is helpful when one argument determines what is tab completed for another argument.
    If these functions have an argument called `arg_tokens`, then AutoCompleter will automatically pass this
    dictionary to them.
    * Added CompletionError class that can be raised during argparse-based tab completion and printed to the user
    * Added the following convenience methods
        - `Cmd.in_script()` - return whether a text script is running
        - `Cmd.in_pyscript()` - return whether a pyscript is running

## 0.9.16 (August 7, 2019)
* Bug Fixes
    * Fixed inconsistent parsing/tab completion behavior based on the value of `allow_redirection`. This flag is
    only meant to be a security setting that prevents redirection of stdout and should not alter parsing logic.
* Enhancements
    * Raise `TypeError` if trying to set choices/completions on argparse action that accepts no arguments
    * Create directory for the persistent history file if it does not already exist
    * Added `set_choices_function()`, `set_choices_method()`, `set_completer_function()`, and `set_completer_method()`
    to support cases where this functionality needs to be added to an argparse action outside of the normal
    `parser.add_argument()` call.
* Breaking Changes
    * Aliases and macros can no longer have the same name as a command

## 0.9.15 (July 24, 2019)
* Bug Fixes
    * Fixed exception caused by tab completing after an invalid subcommand was entered
    * Fixed bug where `history -v` was sometimes showing raw and expanded commands when they weren't different
    * Fixed bug where multiline commands were having leading and ending spaces stripped. This would mess up quoted
    strings that crossed multiple lines.
    * Fixed a bug when appending to the clipboard where contents were in reverse order
    * Fixed issue where run_pyscript failed if the script's filename had 2 or more consecutive spaces
    * Fixed issue where completer function of disabled command would still run
* Enhancements
    * Greatly simplified using argparse-based tab completion. The new interface is a complete overhaul that breaks
    the previous way of specifying completion and choices functions. See header of [argparse_custom.py](https://github.com/python-cmd2/cmd2/blob/master/cmd2/argparse_custom.py)
    for more information.
    * Enabled tab completion on multiline commands
* **Renamed Commands Notice**
    * The following commands were renamed in the last release and have been removed in this release
        * `load` - replaced by `run_script`
        * `_relative_load` - replaced by `_relative_run_script`
        * `pyscript` - replaced by `run_pyscript`
    * We apologize for any inconvenience, but the new names are more self-descriptive
        * Lots of end users were confused particularly about what exactly `load` should be loading
* Breaking Changes
    * Restored `cmd2.Cmd.statement_parser` to be a public attribute (no underscore)
        * Since it can be useful for creating [post-parsing hooks](https://cmd2.readthedocs.io/en/latest/features/hooks.html#postparsing-hooks)
    * Completely overhauled the interface for adding tab completion to argparse arguments. See enhancements for more details.
    * `ACArgumentParser` is now called `Cmd2ArgumentParser`
    * Moved `basic_complete` to utils.py
    * Made optional arguments on the following completer methods keyword-only:
    `delimiter_complete`, `flag_based_complete`, `index_based_complete`, `path_complete`, `shell_cmd_complete`
    * Renamed history option from `--output-file` to `--output_file`
    * Renamed `matches_sort_key` to `default_sort_key`. This value determines the default sort ordering of string
    results like alias, command, category, macro, settable, and shortcut names. Unsorted tab completion results
    also are sorted with this key. Its default value (ALPHABETICAL_SORT_KEY) performs a case-insensitive alphabetical
    sort, but it can be changed to a natural sort by setting the value to NATURAL_SORT_KEY.
    * `StatementParser` now expects shortcuts to be passed in as dictionary. This eliminates the step of converting the
    shortcuts dictionary into a tuple before creating `StatementParser`.
    * Renamed `Cmd.pyscript_name` to `Cmd.py_bridge_name`
    * Renamed `Cmd.pystate` to `Cmd.py_locals`
    * Renamed `PyscriptBridge` to `PyBridge`

## 0.9.14 (June 29, 2019)
* Enhancements
    * Added support for and testing with Python 3.8, starting with 3.8 beta
    * Improved information displayed during transcript testing
    * Added `ansi` module with functions and constants to support ANSI escape sequences which are used for things
    like applying style to text
    * Added support for applying styles (color, bold, underline) to text via `style()` function in `ansi` module
    * Added default styles to ansi.py for printing `success`, `warning`. and `error` text. These are the styles used
    by cmd2 and can be overridden to match the color scheme of your application.
    * Added `ansi_aware_write()` function to `ansi` module. This function takes into account the value of `allow_ansi`
    to determine if ANSI escape sequences should be stripped when not writing to a tty. See documentation for more
    information on the `allow_ansi` setting.
* Breaking Changes
    * Python 3.4 reached its [end of life](https://www.python.org/dev/peps/pep-0429/) on March 18, 2019 and is no longer supported by `cmd2`
        * If you need to use Python 3.4, you should pin your requirements to use `cmd2` 0.9.13
    * Made lots of changes to minimize the public API of the `cmd2.Cmd` class
        * Attributes and methods we do not intend to be public now all begin with an underscore
        * We make no API stability guarantees about these internal functions
    * Split `perror` into 2 functions:
        * `perror` - print a message to sys.stderr
        * `pexcept` - print Exception message to sys.stderr. If debug is true, print exception traceback if one exists
    * Signature of `poutput` and `perror` significantly changed
        * Removed color parameters `color`, `err_color`, and `war_color` from `poutput` and `perror`
            * See the docstrings of these methods or the [cmd2 docs](https://cmd2.readthedocs.io/en/latest/features/generating_output.html) for more info on applying styles to output messages
        * `end` argument is now keyword-only and cannot be specified positionally
        * `traceback_war` no longer exists as an argument since it isn't needed now that `perror` and `pexcept` exist
    * Moved `cmd2.Cmd.colors` to ansi.py and renamed it to `allow_ansi`. This is now an application-wide setting.
    * Renamed the following constants and moved them to ansi.py
        * `COLORS_ALWAYS` --> `ANSI_ALWAYS`
        * `COLORS_NEVER` --> `ANSI_NEVER`
        * `COLORS_TERMINAL` --> `ANSI_TERMINAL`
* **Renamed Commands Notice**
    * The following commands have been renamed. The old names will be supported until the next release.
        * `load` --> `run_script`
        * `_relative_load` --> `_relative_run_script`
        * `pyscript` --> `run_pyscript`

## 0.9.13 (June 14, 2019)
* Bug Fixes
    * Fixed issue where the wrong terminator was being appended by `Statement.expanded_command_line()`
    * Fixed issue where aliases and macros could not contain terminator characters in their values
    * History now shows what was typed for macros and not the resolved value by default. This is consistent with
    the behavior of aliases. Use the `expanded` or `verbose` arguments to `history` to see the resolved value for
    the macro.
    * Fixed parsing issue in case where output redirection appears before a pipe. In that case, the pipe was given
    precedence even though it appeared later in the command.
    * Fixed issue where quotes around redirection file paths were being lost in `Statement.expanded_command_line()`
    * Fixed a bug in how line numbers were calculated for transcript testing
    * Fixed issue where `_cmdloop()` suppressed exceptions by returning from within its `finally` code
    * Fixed UnsupportedOperation on fileno error when a shell command was one of the commands run while generating
    a transcript
    * Fixed bug where history was displaying expanded multiline commands when -x was not specified
* Enhancements
    * **Added capability to chain pipe commands and redirect their output (e.g. !ls -l | grep user | wc -l > out.txt)**
    * `pyscript` limits a command's stdout capture to the same period that redirection does.
    Therefore output from a command's postparsing and finalization hooks isn't saved in the StdSim object.
    * `StdSim.buffer.write()` now flushes when the wrapped stream uses line buffering and the bytes being written
    contain a newline or carriage return. This helps when `pyscript` is echoing the output of a shell command
    since the output will print at the same frequency as when the command is run in a terminal.
    * **ACArgumentParser** no longer prints complete help text when a parsing error occurs since long help messages
    scroll the actual error message off the screen.
    * Exceptions occurring in tab completion functions are now printed to stderr before returning control back to
    readline. This makes debugging a lot easier since readline suppresses these exceptions.
    * Added support for custom Namespaces in the argparse decorators. See description of `ns_provider` argument
    for more information.
    * Transcript testing now sets the `exit_code` returned from `cmdloop` based on Success/Failure
    * The history of entered commands previously was saved using the readline persistence mechanism,
    and only persisted if you had readline installed. Now history is persisted independent of readline; user
    input from previous invocations of `cmd2` based apps now shows in the `history` command.
    * Text scripts now run immediately instead of adding their commands to `cmdqueue`. This allows easy capture of
    the entire script's output.
    * Added member to `CommandResult` called `stop` which is the return value of `onecmd_plus_hooks` after it runs
    the given command line.
* Breaking changes
    * Replaced `unquote_redirection_tokens()` with `unquote_specific_tokens()`. This was to support the fix
    that allows terminators in alias and macro values.
    * Changed `Statement.pipe_to` to a string instead of a list
    * `preserve_quotes` is now a keyword-only argument in the argparse decorators
    * Refactored so that `cmd2.Cmd.cmdloop()` returns the `exit_code` instead of a call to `sys.exit()`
    It is now application developer's responsibility to treat the return value from `cmdloop()` accordingly
    * Only valid commands are persistent in history between invocations of `cmd2` based apps. Previously
    all user input was persistent in history. If readline is installed, the history available with the up and
    down arrow keys (readline history) may not match that shown in the `history` command, because `history`
    only tracks valid input, while readline history captures all input.
    * History is now persisted in a binary format, not plain text format. Previous history files are destroyed
    on first launch of a `cmd2` based app of version 0.9.13 or higher.
    * HistoryItem class is no longer a subclass of `str`. If you are directly accessing the `.history` attribute
    of a `cmd2` based app, you will need to update your code to use `.history.get(1).statement.raw` instead.
    * Removed internally used `eos` command that was used to keep track of when a text script's commands ended
    * Removed `cmd2` member called `_STOP_AND_EXIT` since it was just a boolean value that should always be True
    * Removed `cmd2` member called `_should_quit` since `PyBridge` now handles this logic
    * Removed support for `cmd.cmdqueue`
    * `allow_cli_args` is now an argument to __init__ instead of a `cmd2` class member
* **Python 3.4 EOL notice**
    * Python 3.4 reached its [end of life](https://www.python.org/dev/peps/pep-0429/) on March 18, 2019
    * This is the last release of `cmd2` which will support Python 3.4

## 0.9.12 (April 22, 2019)
* Bug Fixes
    * Fixed a bug in how redirection and piping worked inside ``py`` or ``pyscript`` commands
    * Fixed bug in `async_alert` where it didn't account for prompts that contained newline characters
    * Fixed path completion case when CWD is just a slash. Relative path matches were incorrectly prepended with a slash.
* Enhancements
    * Added ability to include command name placeholders in the message printed when trying to run a disabled command.
        * See docstring for ``disable_command()`` or ``disable_category()`` for more details.
    * Added instance attributes to customize error messages without having to override methods. Theses messages can
    also be colored.
        * `help_error` - the error that prints when no help information can be found
        * `default_error` - the error that prints when a non-existent command is run
    * The `with_argparser` decorators now add the Statement object created when parsing the command line to the
    `argparse.Namespace` object they pass to the `do_*` methods. It is stored in an attribute called `__statement__`.
    This can be useful if a command function needs to know the command line for things like logging.
    * Added a `-t` option to the `load` command for automatically generating a transcript based on a script file
    * When in a **pyscript**, the stdout and stderr streams of shell commands and processes being piped to are now
    captured and included in the ``CommandResult`` structure.
* Potentially breaking changes
    * The following commands now write to stderr instead of stdout when printing an error. This will make catching
    errors easier in pyscript.
        * ``do_help()`` - when no help information can be found
        * ``default()`` - in all cases since this is called when an invalid command name is run
        * ``_report_disabled_command_usage()`` - in all cases since this is called when a disabled command is run
    * Removed *** from beginning of error messages printed by `do_help()` and `default()`
    * Significantly refactored ``cmd.Cmd`` class so that all class attributes got converted to instance attributes, also:
        * Added ``allow_redirection``, ``terminators``, ``multiline_commands``, and ``shortcuts`` as optional arguments
        to ``cmd2.Cmd.__init__()``
        * A few instance attributes were moved inside ``StatementParser`` and properties were created for accessing them
    * ``self.pipe_proc`` is now called ``self.cur_pipe_proc_reader`` and is a ``ProcReader`` class.
    * Shell commands and commands being piped to while in a *pyscript* will function as if their output is going
    to a pipe and not a tty. This was necessary to be able to capture their output.
    * Removed `reserved_words` class attribute due to lack of use
    * Removed `keywords` instance attribute due to lack of use

## 0.9.11 (March 13, 2019)
* Bug Fixes
    * Fixed bug in how **history** command deals with multiline commands when output to a script
    * Fixed a bug when the ``with_argument_list`` decorator is called with the optional ``preserve_quotes`` argument
    * Fix bug in ``perror()`` where it would try to print an exception Traceback even if none existed
* Enhancements
    * Improvements to the **history** command
        * Simplified the display format and made it more similar to **bash**
        * Added **-x**, **--expanded** flag
            * output expanded commands instead of entered command (expands aliases, macros, and shortcuts)
        * Added **-v**, **--verbose** flag
            * display history and include expanded commands if they differ from the typed command
        * Added support for negative indices
    * Added ``matches_sort_key`` to override the default way tab completion matches are sorted
    * Added ``StdSim.pause_storage`` member which when True will cause ``StdSim`` to not save the output sent to it.
      See documentation for ``CommandResult`` in ``pyscript_bridge.py`` for reasons pausing the storage can be useful.
    * Added ability to disable/enable individual commands and entire categories of commands. When a command
      is disabled, it will not show up in the help menu or tab complete. If a user tries to run the command
      or call help on it, a command-specific message supplied by the developer will be printed. The following
      commands were added to support this feature.
        * ``enable_command()``
        * ``enable_category()``
        * ``disable_command()``
        * ``disable_category()``
* Potentially breaking changes
    * Made ``cmd2_app`` a positional and required argument of ``AutoCompleter`` since certain functionality now
    requires that it can't be ``None``.
    * ``AutoCompleter`` no longer assumes ``CompletionItem`` results are sorted. Therefore you should follow the
    ``cmd2`` convention of setting ``self.matches_sorted`` to True before returning the results if you have already
    sorted the ``CompletionItem`` list. Otherwise it will be sorted using ``self.matches_sort_key``.
    * Removed support for bash completion since this feature had slow performance. Also it relied on
    ``AutoCompleter`` which has since developed a dependency on ``cmd2`` methods.
    * Removed ability to call commands in ``pyscript`` as if they were functions (e.g. ``app.help()``) in favor
    of only supporting one ``pyscript`` interface. This simplifies future maintenance.
    * No longer supporting C-style comments. Hash (#) is the only valid comment marker.
    * No longer supporting comments embedded in a command. Only command line input where the first
    non-whitespace character is a # will be treated as a comment. This means any # character appearing
    later in the command will be treated as a literal. The same applies to a # in the middle of a multiline
    command, even if it is the first character on a line.
        * \# this is a comment
        * this # is not a comment

## 0.9.10 (February 22, 2019)
* Bug Fixes
    * Fixed unit test that hangs on Windows

## 0.9.9 (February 21, 2019)
* Bug Fixes
    * Fixed bug where the ``set`` command was not tab completing from the current ``settable`` dictionary.
* Enhancements
    * Changed edit command to use do_shell() instead of calling os.system()

## 0.9.8 (February 06, 2019)
* Bug Fixes
    * Fixed issue with echoing strings in StdSim. Because they were being sent to a binary buffer, line buffering
    was being ignored.
* Enhancements
    * Made quit() and exit() functions available to scripts run with pyscript. This allows those scripts to exit
    back to the console's prompt instead of exiting the whole application.

## 0.9.7 (January 08, 2019)
* Bug Fixes
    * Fixed bug when user chooses a zero or negative index when calling ``Cmd.select()``
    * Restored behavior where ``cmd_echo`` always starts as False in a py script. This was broken in 0.9.5.
* Enhancements
    * **cmdloop** now only attempts to register a custom signal handler for SIGINT if running in the main thread
    * commands run as a result of ``default_to_shell`` being **True** now run via ``do_shell()`` and are saved
    to history.
    * Added more tab completion to pyscript command.
* Deletions (potentially breaking changes)
    * Deleted ``Cmd.colorize()`` and ``Cmd._colorcodes`` which were deprecated in 0.9.5
    * Replaced ``dir_exe_only`` and  ``dir_only`` flags in ``path_complete`` with optional ``path_filter`` function
    that is used to filter paths out of completion results.
    * ``perror()`` no longer prepends "ERROR: " to the error message being printed

## 0.9.6 (October 13, 2018)
* Bug Fixes
    * Fixed bug introduced in 0.9.5 caused by backing up and restoring `self.prompt` in `pseudo_raw_input`.
      As part of this fix, continuation prompts will not be redrawn with `async_update_prompt` or `async_alert`.
* Enhancements
    * All platforms now depend on [wcwidth](https://pypi.python.org/pypi/wcwidth) to assist with asynchronous alerts.
    * Macros now accept extra arguments when called. These will be tacked onto the resolved command.
    * All cmd2 commands run via `py` now go through `onecmd_plus_hooks`.

## 0.9.5 (October 11, 2018)
* Bug Fixes
    * Fixed bug where ``get_all_commands`` could return non-callable attributes
    * Fixed bug where **alias** command was dropping quotes around arguments
    * Fixed bug where running help on argparse commands didn't work if they didn't support -h
    * Fixed transcript testing bug where last command in transcript has no expected output
    * Fixed bugs with how AutoCompleter and ArgparseFunctor handle argparse
    arguments with nargs=argparse.REMAINDER. Tab completion now correctly
    matches how argparse will parse the values. Command strings generated by
    ArgparseFunctor should now be compliant with how argparse expects
    REMAINDER arguments to be ordered.
    * Fixed bugs with how AutoCompleter handles flag prefixes. It is no
    longer hard-coded to use '-' and will check against the prefix_chars in
    the argparse object. Also, single-character tokens that happen to be a
    prefix char are not treated as flags by argparse and AutoCompleter now
    matches that behavior.
    * Fixed bug where AutoCompleter was not distinguishing between a negative number and a flag
    * Fixed bug where AutoCompleter did not handle -- the same way argparse does (all args after -- are non-options)
* Enhancements
    * Added ``exit_code`` attribute of ``cmd2.Cmd`` class
        * Enables applications to return a non-zero exit code when exiting from ``cmdloop``
    * ``ACHelpFormatter`` now inherits from ``argparse.RawTextHelpFormatter`` to make it easier
    for formatting help/description text
    * Aliases are now sorted alphabetically
    * The **set** command now tab completes settable parameter names
    * Added ``async_alert``, ``async_update_prompt``, and ``set_window_title`` functions
        * These allow you to provide feedback to the user in an asychronous fashion, meaning alerts can
        display when the user is still entering text at the prompt. See [async_printing.py](https://github.com/python-cmd2/cmd2/blob/master/examples/async_printing.py)
        for an example.
    * Cross-platform colored output support
        * ``colorama`` gets initialized properly in ``Cmd.__init()``
        * The ``Cmd.colors`` setting is no longer platform dependent and now has three values:
            * Terminal (default) - output methods do not strip any ANSI escape sequences when output is a terminal, but
            if the output is a pipe or a file the escape sequences are stripped
            * Always - output methods **never** strip ANSI escape sequences, regardless of the output destination
            * Never - output methods strip all ANSI escape sequences
    * Added ``macro`` command to create macros, which are similar to aliases, but can take arguments when called
    * All cmd2 command functions have been converted to use argparse.
    * Renamed argparse_example.py to decorator_example.py to help clarify its intent
* Deprecations
    * Deprecated the built-in ``cmd2`` support for colors including ``Cmd.colorize()`` and ``Cmd._colorcodes``
* Deletions (potentially breaking changes)
    * The ``preparse``, ``postparsing_precmd``, and ``postparsing_postcmd`` methods *deprecated* in the previous release
    have been deleted
        * The new application lifecycle hook system allows for registration of callbacks to be called at various points
        in the lifecycle and is more powerful and flexible than the previous system
    * ``alias`` is now a command with subcommands to create, list, and delete aliases. Therefore its syntax
      has changed. All current alias commands in startup scripts or transcripts will break with this release.
    * `unalias` was deleted since ``alias delete`` replaced it

## 0.9.4 (August 21, 2018)
* Bug Fixes
    * Fixed bug where ``preparse`` was not getting called
    * Fixed bug in parsing of multiline commands where matching quote is on another line
* Enhancements
    * Improved implementation of lifecycle hooks to support a plugin
      framework, see ``docs/hooks.rst`` for details.
    * New dependency on ``attrs`` third party module
    * Added ``matches_sorted`` member to support custom sorting of tab completion matches
    * Added [tab_autocomp_dynamic.py](https://github.com/python-cmd2/cmd2/blob/master/examples/tab_autocomp_dynamic.py) example
        * Demonstrates updating the argparse object during init instead of during class construction
* Deprecations
    * Deprecated the following hook methods, see ``hooks.rst`` for full details:
       * ``cmd2.Cmd.preparse()`` - equivalent functionality available
         via ``cmd2.Cmd.register_postparsing_hook()``
       * ``cmd2.Cmd.postparsing_precmd()`` - equivalent functionality available
         via ``cmd2.Cmd.register_postparsing_hook()``
       * ``cmd2.Cmd.postparsing_postcmd()`` - equivalent functionality available
         via ``cmd2.Cmd.register_postcmd_hook()``

## 0.8.9 (August 20, 2018)
* Bug Fixes
    * Fixed extra slash that could print when tab completing users on Windows

## 0.9.3 (July 12, 2018)
* Bug Fixes
    * Fixed bug when StatementParser ``__init__()`` was called with ``terminators`` equal to ``None``
    * Fixed bug when ``Cmd.onecmd()`` was called with a raw ``str``
* Enhancements
    * Added ``--clear`` flag to ``history`` command that clears both the command and readline history.
* Deletions
    * The ``CmdResult`` helper class which was *deprecated* in the previous release has now been deleted
        * It has been replaced by the improved ``CommandResult`` class

## 0.9.2 (June 28, 2018)
* Bug Fixes
    * Fixed issue where piping and redirecting did not work correctly with paths that had spaces
* Enhancements
    * Added ability to print a header above tab completion suggestions using `completion_header` member
    * Added ``pager`` and ``pager_chop`` attributes to the ``cmd2.Cmd`` class
        * ``pager`` defaults to **less -RXF** on POSIX and **more** on Windows
        * ``pager_chop`` defaults to **less -SRXF** on POSIX and **more** on Windows
    * Added ``chop`` argument to ``cmd2.Cmd.ppaged()`` method for displaying output using a pager
        * If ``chop`` is ``False``, then ``self.pager`` is used as the pager
        * Otherwise ``self.pager_chop`` is used as the pager
    * Greatly improved the [table_display.py](https://github.com/python-cmd2/cmd2/blob/master/examples/table_display.py) example
        * Now uses the new [tableformatter](https://github.com/python-tableformatter/tableformatter) module which looks better than ``tabulate``
* Deprecations
    * The ``CmdResult`` helper class is *deprecated* and replaced by the improved ``CommandResult`` class
        * ``CommandResult`` has the following attributes: **stdout**, **stderr**, and **data**
            * ``CmdResult`` had attributes of: **out**, **err**, **war**
        * ``CmdResult`` will be deleted in the next release

## 0.8.8 (June 28, 2018)
* Bug Fixes
    * Prevent crashes that could occur attempting to open a file in non-existent directory or with very long filename
* Enhancements
    * `display_matches` is no longer restricted to delimited strings

## 0.9.1 (May 28, 2018)
* Bug Fixes
    * fix packaging error for 0.8.x versions (yes we had to deploy a new version
      of the 0.9.x series to fix a packaging error with the 0.8.x version)

## 0.9.0 (May 28, 2018)
* Bug Fixes
    * If self.default_to_shell is true, then redirection and piping are now properly passed to the shell. Previously it was truncated.
    * Submenus now call all hooks, it used to just call precmd and postcmd.
* Enhancements
    * Automatic completion of ``argparse`` arguments via ``cmd2.argparse_completer.AutoCompleter``
        * See the [tab_autocompletion.py](https://github.com/python-cmd2/cmd2/blob/master/examples/tab_autocompletion.py) example for a demonstration of how to use this feature
    * ``cmd2`` no longer depends on the ``six`` module
    * ``cmd2`` is now a multi-file Python package instead of a single-file module
    * New pyscript approach that provides a pythonic interface to commands in the cmd2 application.
    * Switch command parsing from pyparsing to custom code which utilizes shlex.
        * The object passed to do_* methods has changed. It no longer is the pyparsing object, it's a new Statement object, which is a subclass of ``str``. The statement object has many attributes which give you access to various components of the parsed input. If you were using anything but the string in your do_* methods, this change will require you to update your code.
        * ``commentGrammers`` is no longer supported or available. Comments are C-style or python style.
        * Input redirection no longer supported. Use the load command instead.
        * ``multilineCommand`` attribute is ``now multiline_command``
        * ``identchars`` is now ignored. The standardlibrary cmd uses those characters to split the first "word" of the input, but cmd2 hasn't used those for a while, and the new parsing logic parses on whitespace, which has the added benefit of full unicode support, unlike cmd or prior versions of cmd2.
        * ``set_posix_shlex`` function and ``POSIX_SHLEX`` variable have been removed. Parsing behavior is now always the more forgiving ``posix=false``.
        * ``set_strip_quotes`` function and ``STRIP_QUOTES_FOR_NON_POSIX`` have been removed. Quotes are stripped from arguments when presented as a list (a la ``sys.argv``), and present when arguments are presented as a string (like the string passed to do_*).
* Changes
    * ``strip_ansi()`` and ``strip_quotes()`` functions have moved to new utils module
    * Several constants moved to new constants module
    * Submenu support has been moved to a new [cmd2-submenu](https://github.com/python-cmd2/cmd2-submenu) plugin. If you use submenus, you will need to update your dependencies and modify your imports.
* Deletions (potentially breaking changes)
    * Deleted all ``optparse`` code which had previously been deprecated in release 0.8.0
        * The ``options`` decorator no longer exists
        * All ``cmd2`` code should be ported to use the new ``argparse``-based decorators
        * See the [Argument Processing](http://cmd2.readthedocs.io/en/latest/argument_processing.html) section of the documentation for more information on these decorators
        * Alternatively, see the [argparse_example.py](https://github.com/python-cmd2/cmd2/blob/master/examples/argparse_example.py)
    * Deleted ``cmd_with_subs_completer``, ``get_subcommands``, and ``get_subcommand_completer``
        * Replaced by default AutoCompleter implementation for all commands using argparse
    * Deleted support for old method of calling application commands with ``cmd()`` and ``self``
    * ``cmd2.redirector`` is no longer supported. Output redirection can only be done with '>' or '>>'
    * Deleted ``postparse()`` hook since it was redundant with ``postparsing_precmd``
* Python 2 no longer supported
    * ``cmd2`` now supports Python 3.4+
* Known Issues
    * Some developers have noted very slow performance when importing the ``cmd2`` module. The issue
    it intermittent, and investigation of the root cause is ongoing.

## 0.8.6 (May 27, 2018)
* Bug Fixes
    * Commands using the @with_argparser_and_unknown_args were not correctly recognized when tab completing
    * Fixed issue where completion display function was overwritten when a submenu quits
    * Fixed ``AttributeError`` on Windows when running a ``select`` command cause by **pyreadline** not implementing ``remove_history_item``
* Enhancements
    * Added warning about **libedit** variant of **readline** not being supported on macOS
    * Added tab completion of alias names in value field of **alias** command
    * Enhanced the ``py`` console in the following ways
        * Added tab completion of Python identifiers instead of **cmd2** commands
        * Separated the ``py`` console history from the **cmd2** history

## 0.8.5 (April 15, 2018)
* Bug Fixes
    * Fixed a bug with all argument decorators where the wrapped function wasn't returning a value and thus couldn't cause the cmd2 app to quit

* Enhancements
    * Added support for verbose help with -v where it lists a brief summary of what each command does
    * Added support for categorizing commands into groups within the help menu
        * See the [Grouping Commands](http://cmd2.readthedocs.io/en/latest/argument_processing.html?highlight=verbose#grouping-commands) section of the docs for more info
        * See [help_categories.py](https://github.com/python-cmd2/cmd2/blob/master/examples/help_categories.py) for an example
    * Tab completion of paths now supports ~user user path expansion
    * Simplified implementation of various tab completion functions so they no longer require ``ctypes``
    * Expanded documentation of ``display_matches`` list to clarify its purpose. See cmd2.py for this documentation.
    * Adding opening quote to tab completion if any of the completion suggestions have a space.

* **Python 2 EOL notice**
    * This is the last release where new features will be added to ``cmd2`` for Python 2.7
    * The 0.9.0 release of ``cmd2`` will support Python 3.4+ only
    * Additional 0.8.x releases may be created to supply bug fixes for Python 2.7 up until August 31, 2018
    * After August 31, 2018 not even bug fixes will be provided for Python 2.7

## 0.8.4 (April 10, 2018)
* Bug Fixes
    * Fixed conditional dependency issue in setup.py that was in 0.8.3.

## 0.8.3 (April 09, 2018)
* Bug Fixes
    * Fixed ``help`` command not calling functions for help topics
    * Fixed not being able to use quoted paths when redirecting with ``<`` and ``>``

* Enhancements
    * Tab completion has been overhauled and now supports completion of strings with quotes and spaces.
    * Tab completion will automatically add an opening quote if a string with a space is completed.
    * Added ``delimiter_complete`` function for tab completing delimited strings
    * Added more control over tab completion behavior including the following flags. The use of these flags is documented in cmd2.py
        * ``allow_appended_space``
        * ``allow_closing_quote``
    * Due to the tab completion changes, non-Windows platforms now depend on [wcwidth](https://pypi.python.org/pypi/wcwidth).
    * An alias name can now match a command name.
    * An alias can now resolve to another alias.

* Attribute Changes (Breaks backward compatibility)
    * ``exclude_from_help`` is now called ``hidden_commands`` since these commands are hidden from things other than help, including tab completion
        * This list also no longer takes the function names of commands (``do_history``), but instead uses the command names themselves (``history``)
    * ``excludeFromHistory`` is now called ``exclude_from_history``
    * ``cmd_with_subs_completer()`` no longer takes an argument called ``base``. Adding tab completion to subcommands has been simplified to declaring it in the
    subcommand parser's default settings. This easily allows arbitrary completers like path_complete to be used.
    See [subcommands.py](https://github.com/python-cmd2/cmd2/blob/master/examples/subcommands.py) for an example of how to use
    tab completion in subcommands. In addition, the docstring for ``cmd_with_subs_completer()`` offers more details.


## 0.8.2 (March 21, 2018)

* Bug Fixes
    * Fixed a bug in tab completion of command names within sub-menus
    * Fixed a bug when using persistent readline history in Python 2.7
    * Fixed a bug where the ``AddSubmenu`` decorator didn't work with a default value for ``shared_attributes``
    * Added a check to ``ppaged()`` to only use a pager when running in a real fully functional terminal
* Enhancements
    * Added [quit_on_sigint](http://cmd2.readthedocs.io/en/latest/settingchanges.html#quit-on-sigint) attribute to enable canceling current line instead of quitting when Ctrl+C is typed
    * Added possibility of having readline history preservation in a SubMenu
    * Added [table_display.py](https://github.com/python-cmd2/cmd2/blob/master/examples/table_display.py) example to demonstrate how to display tabular data
    * Added command aliasing with ``alias`` and ``unalias`` commands
    * Added the ability to load an initialization script at startup
        * See [alias_startup.py](https://github.com/python-cmd2/cmd2/blob/master/examples/alias_startup.py) for an example
    * Added a default SIGINT handler which terminates any open pipe subprocesses and re-raises a KeyboardInterrupt
    * For macOS, will load the ``gnureadline`` module if available and ``readline`` if not

## 0.8.1 (March 9, 2018)

* Bug Fixes
    * Fixed a bug if a non-existent **do_*** method was added to the ``exclude_from_help`` list
    * Fixed a bug in a unit test which would fail if your home directory was empty on a Linux system
    * Fixed outdated help text for the **edit** command
    * Fixed outdated [remove_unused.py](https://github.com/python-cmd2/cmd2/blob/master/examples/remove_unused.py)
* Enhancements
    * Added support for sub-menus.
        * See [submenus.py](https://github.com/python-cmd2/cmd2/blob/master/examples/submenus.py) for an example of how to use it
    * Added option for persistent readline history
        * See [persistent_history.py](https://github.com/python-cmd2/cmd2/blob/master/examples/persistent_history.py) for an example
        * See the [Searchable command history](http://cmd2.readthedocs.io/en/latest/freefeatures.html#searchable-command-history) section of the documentation for more info
    * Improved PyPI packaging by including unit tests and examples in the tarball
    * Improved documentation to make it more obvious that **poutput()** should be used instead of **print()**
    * ``exclude_from_help`` and ``excludeFromHistory`` are now instance instead of class attributes
    * Added flag and index based tab completion helper functions
        * See [tab_completion.py](https://github.com/python-cmd2/cmd2/blob/master/examples/tab_completion.py)
    * Added support for displaying output which won't fit on the screen via a pager using ``ppaged()``
        * See [paged_output.py](https://github.com/python-cmd2/cmd2/blob/master/examples/paged_output.py)
* Attributes Removed (**can cause breaking changes**)
    * ``abbrev`` - Removed support for abbreviated commands
        * Good tab completion makes this unnecessary and its presence could cause harmful unintended actions
    * ``case_insensitive`` - Removed support for case-insensitive command parsing
        * Its presence wasn't very helpful and could cause harmful unintended actions

## 0.8.0 (February 1, 2018)
* Bug Fixes
    * Fixed unit tests on Python 3.7 due to changes in how re.escape() behaves in Python 3.7
    * Fixed a bug where unknown commands were getting saved in the history
* Enhancements
    * Three new decorators for **do_*** commands to make argument parsing easier
        * **with_argument_list** decorator to change argument type from str to List[str]
            * **do_*** commands get a single argument which is a list of strings, as pre-parsed by shlex.split()
        * **with_arparser** decorator for strict argparse-based argument parsing of command arguments
            * **do_*** commands get a single argument which is the output of argparse.parse_args()
        * **with_argparser_and_unknown_args** decorator for argparse-based argument parsing, but allows unknown args
            * **do_*** commands get two arguments, the output of argparse.parse_known_args()
    *  See the [Argument Processing](http://cmd2.readthedocs.io/en/latest/argument_processing.html) section of the documentation for more information on these decorators
        * Alternatively, see the [argparse_example.py](https://github.com/python-cmd2/cmd2/blob/master/examples/argparse_example.py)
        and [arg_print.py](https://github.com/python-cmd2/cmd2/blob/master/examples/arg_print.py) examples
    * Added support for Argparse subcommands when using the **with_argument_parser** or **with_argparser_and_unknown_args** decorators
        * See [subcommands.py](https://github.com/python-cmd2/cmd2/blob/master/examples/subcommands.py) for an example of how to use subcommands
        * Tab completion of subcommand names is automatically supported
    * The **__relative_load** command is now hidden from the help menu by default
        * This command is not intended to be called from the command line, only from within scripts
    * The **set** command now has an additional **-a/--all** option to also display read-only settings
    * The **history** command can now run, edit, and save prior commands, in addition to displaying prior commands.
    * The **history** command can now automatically generate a transcript file for regression testing
        * This makes creating regression tests for your ``cmd2`` application trivial
* Commands Removed
    * The **cmdenvironment** has been removed and its functionality incorporated into the **-a/--all** argument to **set**
    * The **show** command has been removed.  Its functionality has always existing within **set** and continues to do so
    * The **save** command has been removed. The capability to save commands is now part of the **history** command.
    * The **run** command has been removed. The capability to run prior commands is now part of the **history** command.
* Other changes
    * The **edit** command no longer allows you to edit prior commands. The capability to edit prior commands is now part of the **history** command. The **edit** command still allows you to edit arbitrary files.
    * the **autorun_on_edit** setting has been removed.
    * For Python 3.4 and earlier, ``cmd2`` now has an additional dependency on the ``contextlib2`` module
* Deprecations
    * The old **options** decorator for optparse-based argument parsing is now *deprecated*
        * The old decorator is still present for now, but will be removed in a future release
        * ``cmd2`` no longer includes **optparse.make_option**, so if your app needs it import directly from optparse

## 0.7.9 (January 4, 2018)

* Bug Fixes
    * Fixed a couple broken examples
* Enhancements
    * Improved documentation for modifying shortcuts (command aliases)
    * Made ``pyreadline`` a dependency on Windows to ensure tab completion works
* Other changes
    * Abandoned official support for Python 3.3.  It should still work, just don't have an easy way to test it anymore.

## 0.7.8 (November 8, 2017)

* Bug Fixes
    * Fixed ``poutput()`` so it can print an integer zero and other **falsy** things
    * Fixed a bug which was causing autodoc to fail for building docs on Readthedocs
    * Fixed bug due to ``pyperclip`` dependency radically changing its project structure in latest version
* Enhancements
    * Improved documentation for user-settable environment parameters
    * Improved documentation for overriding the default supported comment styles
    * Added ``runcmds_plus_hooks()`` method to run multiple commands w/o a cmdloop

## 0.7.7 (August 25, 2017)

* Bug Fixes
    * Added workaround for bug which occurs in Python 2.7 on Linux when ``pygtk`` is installed
    * ``pfeedback()`` now honors feedback_to_output setting and won't redirect when it is ``False``
    * For ``edit`` command, both **editor** and **filename** can now have spaces in the name/path
    * Fixed a bug which occurred when stdin was a pipe instead of a tty due to input redirection
* Enhancements
    * ``feedback_to_output`` now defaults to ``False`` so info like command timing won't redirect
    * Transcript regular expressions now have predictable, tested, and documented behavior
        * This makes a breaking change to the format and expectations of transcript testing
        * The prior behavior removed whitespace before making the comparison, now whitespace must match exactly
        * Prior version did not allow regexes with whitespace, new version allows any regex
    * Improved display for ``load`` command and input redirection when **echo** is ``True``

## 0.7.6 (August 11, 2017)

* Bug Fixes
    * Case-sensitive command parsing was completely broken and has been fixed
    * ``<Ctrl>+d`` now properly quits when case-sensitive command parsing is enabled
    * Fixed some pyperclip clipboard interaction bugs on Linux
    * Fixed some timing bugs when running unit tests in parallel by using monkeypatch
* Enhancements
    * Enhanced tab completion of cmd2 command names to support case-insensitive completion
    * Added an example showing how to remove unused commands
    * Improved how transcript testing handles prompts with ANSI escape codes by stripping them
    * Greatly improved implementation for how command output gets piped to a shell command

## 0.7.5 (July 8, 2017)

* Bug Fixes
    * `case_insensitive` is no longer a runtime-settable parameter, but it was still listed as such
    * Fixed a recursive loop bug when abbreviated commands are enabled and it could get stuck in the editor forever
        * Added additional command abbreviations to the "exclude from history" list
    * Fixed argparse_example.py and pirate.py examples and transcript_regex.txt transcript
    * Fixed a bug in a unit test which occurred under unusual circumstances
* Enhancements
    * Organized all attributes used to configure the ParserManager into a single location
    * Set the default value of `abbrev` to `False` (which controls whether or not abbreviated commands are allowed)
        * With good tab completion of command names, using abbreviated commands isn't particularly useful
        * And it can create complications if you are't careful
    * Improved implementation of `load` to use command queue instead of nested inner loop

## 0.7.4 (July 3, 2017)

* Bug fixes
    * Fixed a couple bugs in interacting with pastebuffer/clipboard on macOS and Linux
    * Fixed a couple bugs in edit and save commands if called when history is empty
    * Ability to pipe ``cmd2`` command output to a shell command is now more reliable, particularly on Windows
    * Fixed a bug in ``pyscript`` command on Windows related to ``\`` being interpreted as an escape
* Enhancements
    * Ensure that path and shell command tab completion results are alphabetically sorted
    * Removed feature for load command to load scripts from URLS
        * It didn't work, there were no unit tests, and it felt out of place
    * Removed presence of a default file name and default file extension
        * These also strongly felt out of place
        * ``load`` and ``_relative_load`` now require a file path
        * ``edit`` and ``save`` now use a temporary file if a file path isn't provided
    * ``load`` command has better error checking and reporting
    * Clipboard copy and paste functionality is now handled by the **pyperclip** module
    * ``shell`` command now supports redirection and piping of output
    * Added a lot of unit tests
* Other changes
    * Removed pause command
    * Added a dependency on the **pyperclip** module

## 0.7.3 (June 23, 2017)

* Bug fixes
    * Fixed a bug in displaying a span of history items when only an end index is supplied
    * Fixed a bug which caused transcript test failures to display twice
* Enhancements
    * Added the ability to exclude commands from the help menu (**eof** included by default)
    * Redundant **list** command removed and features merged into **history** command
    * Added **pyscript** command which supports tab completion and running Python scripts with arguments
    * Improved tab completion of file system paths, command names, and shell commands
        * Thanks to Kevin Van Brunt for all of the help with debugging and testing this
    * Changed default value of USE_ARG_LIST to True - this affects the beavhior of all **@options** commands
        * **WARNING**: This breaks backwards compatibility, to restore backwards compatibility, add this to the
          **__init__()** method in your custom class derived from cmd2.Cmd:
            * cmd2.set_use_arg_list(False)
        * This change improves argument parsing for all new applications
    * Refactored code to encapsulate most of the pyparsing logic into a ParserManager class

## 0.7.2 (May 22, 2017)

* Added a MANIFEST.ini file to make sure a few extra files get included in the PyPI source distribution

## 0.7.1 (May 22, 2017)

* Bug fixes
    * ``-`` wasn't being treated as a legal character
    * The allow_cli_args attribute wasn't properly disabling parsing of args at invocation when False
    * py command wasn't allowing scripts which used *cmd* function prior to entering an interactive Python session
    * Don't throw exception when piping output to a shell command
    * Transcript testing now properly calls ``preloop`` before and ``postloop`` after
    * Fixed readline bug related to ANSI color escape codes in the prompt
* Added CONTRIBUTING.md and CODE_OF_CONDUCT.md files
* Added unicode parsing unit tests and listed unicode support as a feature when using Python 3
* Added more examples and improved documentation
    * Example for how use cmd2 in a way where it doesn't own the main loop so it can integrate with external event loops
    * Example for how to use argparse for parsing command-line args at invocation
    * Example for how to use the **py** command to run Python scripts which use conditional control flow
    * Example of how to use regular expressions in a transcript test
* Added CmdResult namedtumple for returning and storing results
* Added local file system path completion for ``edit``, ``load``, ``save``, and ``shell`` commands
* Add shell command completion for ``shell`` command or ``!`` shortcut
* Abbreviated multiline commands are no longer allowed (they never worked correctly anyways)

## 0.7.0 (February 23, 2017)

* Refactored to use six module for a unified codebase which supports both Python 2 and Python 3
* Stabilized on all platforms (Windows, Mac, Linux) and all supported Python versions (2.7, 3.3, 3.4, 3.5, 3.6, PyPy)
* Added lots of unit tests and fixed a number of bugs
* Improved documentation and moved it to cmd2.readthedocs.io


## 0.6.9 (October 3, 2016)

* Support Python 3 input()
* Fix subprocess.mswindows bug
* Add Python3.6 support
* Drop distutils from setup.py


## 0.6.8 (December 9, 2014)

* better editor checking (by Ian Cordascu)


## 0.6.6.1 (August 14, 2013)

* No changes to code trunk.  Generated sdist from Python 2.7 to avoid 2to3 changes being applied to source.  (Issue https://bitbucket.org/catherinedevlin/cmd2/issue/6/packaging-bug)


## 0.6.6 (August 6, 2013)

* Added fix by bitbucket.org/desaintmartin to silence the editor check.  bitbucket.org/catherinedevlin/cmd2/issue/1/silent-editor-check


## 0.6.5.1 (March 18, 2013)

* Bugfix for setup.py version check for Python 2.6, contributed by Tomaz Muraus (https://bitbucket.org/kami)


## 0.6.5 (February 29, 2013)

* Belatedly began a NEWS.txt
* Changed pyparsing requirement for compatibility with Python version (2 vs 3)<|MERGE_RESOLUTION|>--- conflicted
+++ resolved
@@ -1,14 +1,9 @@
 ## 2.5.0 (TBD)
-<<<<<<< HEAD
-* Enhancements
-  * add `allow_clipboard` initialization parameter and attribute to disable ability to
-    add output to the operating system clipboard
-=======
 * Breaking Change
   * `cmd2` 2.5 supports Python 3.7+ (removed support for Python 3.6)
 * Enhancements
   * Removed dependency on `attrs` and replaced with [dataclasses](https://docs.python.org/3/library/dataclasses.html)
->>>>>>> ee7599f9
+    add output to the operating system clipboard
 
 ## 2.4.3 (January 27, 2023)
 * Bug Fixes
