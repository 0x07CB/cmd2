<<<<<<< HEAD
## 2.0.0 (TBD)
* Breaking changes
    * Argparse Completion / Settables
        * Replaced `choices_function` / `choices_method` with `choices_provider`.
        * Replaced `completer_function` / `completer_method` with `completer`.
        * ArgparseCompleter now always passes `cmd2.Cmd` or `CommandSet` instance as the first positional
        argument` to choices_provider and completer functions.
    * Moved `basic_complete` from utils into `cmd2.Cmd` class.
    * Moved `CompletionError` to exceptions.py
    * ``Namespace.__statement__`` has been removed. Use `Namespace.cmd2_statement.get()` instead.
* Enhancements
    * Added support for custom tab completion and up-arrow input history to `cmd2.Cmd2.read_input`.
      See [read_input.py](https://github.com/python-cmd2/cmd2/blob/master/examples/read_input.py)
      for an example.

## 1.4.0 (TBD, 2020)
=======
## 1.3.10 (September 17, 2020)
>>>>>>> d348f09c
* Enhancements
    * Added user-settable option called `always_show_hint`. If True, then tab completion hints will always
    display even when tab completion suggestions print. Arguments whose help or hint text is suppressed will
    not display hints even when this setting is True.
    * argparse tab completion now groups flag names which run the same action. Optional flags are wrapped
    in brackets like it is done in argparse usage text.
    * default category decorators are now heritable by default and will propagate the category down the
    class hierarchy until overridden. There's a new optional flag to set heritable to false.
    * Added `--silent` flag to `alias/macro create`. If used, then no confirmation message will be printed
    when aliases and macros are created or overwritten.
    * Added `--with_silent` flag to `alias/macro list`. Use this option when saving to a startup script
    that should silently create aliases and macros.
* Bug Fixes
    * Fixed issue where flag names weren't always sorted correctly in argparse tab completion

## 1.3.9 (September 03, 2020)
* Breaking Changes
    * `CommandSet.on_unregister()` is now called as first step in unregistering a `CommandSet` and not
    the last. `CommandSet.on_unregistered()` is now the last step.
* Enhancements
    * Added `CommandSet.on_registered()`. This is called by `cmd2.Cmd` after a `CommandSet` is registered
    and all its commands have been added to the CLI.
    * Added `CommandSet.on_unregistered()`. This is called by `cmd2.Cmd` after a `CommandSet` is unregistered
    and all its commands have been removed from the CLI.

## 1.3.8 (August 28, 2020)
* Bug Fixes
    * Fixed issue where subcommand added with `@as_subcommand_to` decorator did not display help
    when called with `-h/--help`.
* Enhancements
    * `add_help=False` no longer has to be passed to parsers used in `@as_subcommand_to` decorator.
      Only pass this if your subcommand should not have the `-h/--help` help option (as stated in
      argparse documentation).

## 1.3.7 (August 27, 2020)
* Bug Fixes
    * Fixes an issue introduced in 1.3.0 with processing command strings containing terminator/separator 
      character(s) that are manually passed to a command that uses argparse.

## 1.3.6 (August 27, 2020)
* Breaking changes
    * The functions cmd2 adds to Namespaces (`get_statement()` and `get_handler()`) are now 
    `Cmd2AttributeWrapper` objects named `cmd2_statement` and `cmd2_handler`. This makes it
    easy to filter out which attributes in an `argparse.Namespace` were added by `cmd2`.
* Deprecations
    * ``Namespace.__statement__`` will be removed in `cmd2` 2.0.0. Use `Namespace.cmd2_statement.get()`
    going forward.

## 1.3.5 (August 25, 2020)
* Bug Fixes
    * Fixed `RecursionError` when printing an `argparse.Namespace` caused by custom attribute cmd2 was adding
* Enhancements
    * Added `get_statement()` function to `argparse.Namespace` which returns `__statement__` attribute

## 1.3.4 (August 20, 2020)
* Bug Fixes
    * Fixed `AttributeError` when `CommandSet` that uses `as_subcommand_to` decorator is loaded during
    `cmd2.Cmd.__init__()`.
* Enhancements
    * Improved exception messages when using mock without `spec=True`.
    See [testing](https://cmd2.readthedocs.io/en/latest/testing.html) documentation for more details on testing
    cmd2-based applications with mock.

## 1.3.3 (August 13, 2020)
* Breaking changes
    * CommandSet command functions (do_, complete_, help_) will no longer have the cmd2 app
      passed in as the first parameter after `self` since this is already a class member.
    * Renamed `install_command_set()` and `uninstall_command_set()` to `register_command_set()` and 
      `unregister_command_set()` for better name consistency.
* Bug Fixes
    * Fixed help formatting bug in `Cmd2ArgumentParser` when `metavar` is a tuple
    * Fixed tab completion bug when using `CompletionItem` on an argument whose `metavar` is a tuple
    * Added explicit testing against python 3.5.2 for Ubuntu 16.04, and 3.5.3 for Debian 9
    * Added fallback definition of typing.Deque (taken from 3.5.4)
    * Removed explicit type hints that fail due to a bug in 3.5.2 favoring comment-based hints instead
    * When passing a ns_provider to an argparse command, will now attempt to resolve the correct
      CommandSet instance for self. If not, it'll fall back and pass in the cmd2 app
* Other 
    * Added missing doc-string for new cmd2.Cmd __init__ parameters 
      introduced by CommandSet enhancement

## 1.3.2 (August 10, 2020)
* Bug Fixes
    * Fixed `prog` value of subcommands added with `as_subcommand_to()` decorator.
    * Fixed missing settings in subcommand parsers created with `as_subcommand_to()` decorator. These settings
      include things like description and epilog text.
    * Fixed issue with CommandSet auto-discovery only searching direct sub-classes
* Enhancements
    * Added functions to fetch registered CommandSets by type and command name

## 1.3.1 (August 6, 2020)
* Bug Fixes
    * Fixed issue determining whether an argparse completer function required a reference to a containing
      CommandSet. Also resolves issues determining the correct CommandSet instance when calling the argparse 
      argument completer function.  Manifested as a TypeError when using `cmd2.Cmd.path_complete` as a completer 
      for an argparse-based command defined in a CommandSet

## 1.3.0 (August 4, 2020)
* Enhancements
    * Added CommandSet - Enables defining a separate loadable module of commands to register/unregister
      with your cmd2 application.
* Other
    * Marked with_argparser_and_unknown_args pending deprecation and consolidated implementation into
      with_argparser 

## 1.2.1 (July 14, 2020)
* Bug Fixes
    * Relax minimum version of `importlib-metadata` to >= 1.6.0 when using Python < 3.8

## 1.2.0 (July 13, 2020)
* Bug Fixes
    * Fixed `typing` module compatibility issue with Python 3.5 prior to 3.5.4 
* Enhancements
    * Switched to getting version using `importlib.metadata` instead of using `pkg_resources`
        * Improves `cmd2` application launch time on systems that have a lot of Python packages on `sys.path`
        * Added dependency on `importlib_metadata` when running on versions of Python prior to 3.8

## 1.1.0 (June 6, 2020)
* Bug Fixes
    * Fixed issue where subcommand usage text could contain a subcommand alias instead of the actual name
    * Fixed bug in `ArgparseCompleter` where `fill_width` could become negative if `token_width` was large 
      relative to the terminal width.
* Enhancements
    * Made `ipy` consistent with `py` in the following ways
        * `ipy` returns whether any of the commands run in it returned True to stop command loop
        * `Cmd.in_pyscript()` returns True while in `ipy`.
        * Starting `ipy` when `Cmd.in_pyscript()` is already True is not allowed.
    * `with_argument_list`, `with_argparser`, and `with_argparser_and_unknown_args` wrappers now pass
      `kwargs` through to their wrapped command function.
    * Added `table_creator` module for creating richly formatted tables. This module is in beta and subject
      to change.
        * See [table_creation](https://cmd2.readthedocs.io/en/latest/features/table_creation.html)
          documentation for an overview.
        * See [table_creation.py](https://github.com/python-cmd2/cmd2/blob/master/examples/table_creation.py)
          for an example.
    * Added the following exceptions to the public API
        * `SkipPostcommandHooks` - Custom exception class for when a command has a failure bad enough to skip
          post command hooks, but not bad enough to print the exception to the user.
        * `Cmd2ArgparseError` - A `SkipPostcommandHooks` exception for when a command fails to parse its arguments.
          Normally argparse raises a `SystemExit` exception in these cases. To avoid stopping the command
          loop, catch the `SystemExit` and raise this instead. If you still need to run post command hooks
          after parsing fails, just return instead of raising an exception.
    * Added explicit handling of `SystemExit`. If a command raises this exception, the command loop will be
      gracefully stopped.
    
## 1.0.2 (April 06, 2020)
* Bug Fixes
    * Ctrl-C now stops a running text script instead of just the current `run_script` command
* Enhancements
    * `do_shell()` now saves the return code of the command it runs in `self.last_result` for use in pyscripts

## 1.0.1 (March 13, 2020)
* Bug Fixes
    * Fixed issue where postcmd hooks were running after an `argparse` exception in a command.

## 1.0.0 (March 1, 2020)
* Enhancements
    * The documentation at [cmd2.rftd.io](https://cmd2.readthedocs.io) received a major overhaul
* Other
    * Moved [categorize](https://cmd2.readthedocs.io/en/latest/api/utils.html#miscellaneous) utility function from **decorators** module to **utils** module
* Notes
    * Now that the 1.0 release is out, `cmd2` intends to follow [Semantic Versioning](https://semver.org)

## 0.10.1 (February 19, 2020)
* Bug Fixes
    * Corrected issue where the actual new value was not always being printed in do_set. This occurred in cases where
      the typed value differed from what the setter had converted it to.
    * Fixed bug where ANSI style sequences were not correctly handled in `utils.truncate_line()`. 
    * Fixed bug where pyscripts could edit `cmd2.Cmd.py_locals` dictionary.
    * Fixed bug where cmd2 set `sys.path[0]` for a pyscript to cmd2's working directory instead of the 
    script file's directory.
    * Fixed bug where `sys.path` was not being restored after a pyscript ran.
* Enhancements
    * Renamed set command's `-l/--long` flag to `-v/--verbose` for consistency with help and history commands.
    * Setting the following pyscript variables:
        * `__name__`: __main__
        * `__file__`: script path (as typed, ~ will be expanded)
    * Only tab complete after redirection tokens if redirection is allowed
    * Made `CompletionError` exception available to non-argparse tab completion
    * Added `apply_style` to `CompletionError` initializer. It defaults to True, but can be set to False if
    you don't want the error text to have `ansi.style_error()` applied to it when printed.
* Other
    * Removed undocumented `py run` command since it was replaced by `run_pyscript` a while ago
    * Renamed `AutoCompleter` to `ArgparseCompleter` for clarity
    * Custom `EmptyStatement` exception is no longer part of the documented public API
* Notes
    * This is a beta release leading up to the 1.0.0 release
    * We intend no more breaking changes prior to 1.0.0
        * Just bug fixes, documentation updates, and enhancements

## 0.10.0 (February 7, 2020)
* Enhancements
    * Changed the default help text to make `help -v` more discoverable
    * **set** command now supports tab completion of values
    * Added `add_settable()` and `remove_settable()` convenience methods to update `self.settable` dictionary
    * Added convenience `ansi.fg` and `ansi.bg` enums of foreground and background colors
        * `ansi.style()` `fg` argument can now either be of type `str` or `ansi.fg`
        * `ansi.style()` `bg` argument can now either be of type `str` or `ansi.bg`
        * This supports IDE auto-completion of color names
        * The enums also support
            * `f-strings` and `format()` calls (e.g. `"{}hello{}".format(fg.blue, fg.reset)`)
            * string concatenation (e.g. `fg.blue + "hello" + fg.reset`)
* Breaking changes
    * Renamed `locals_in_py` attribute of `cmd2.Cmd` to `self_in_py`
    * The following public attributes of `cmd2.Cmd` are no longer settable at runtime by default:
        * `continuation_prompt`
        * `self_in_py`
        * `prompt`
    * `self.settable` changed to `self.settables`
        * It is now a Dict[str, Settable] instead of Dict[str, str]
        * setting onchange callbacks have a new method signature and must be added to the
          Settable instance in order to be called
    * Removed `cast()` utility function
    * Removed `ansi.FG_COLORS` and `ansi.BG_COLORS` dictionaries
        * Replaced with `ansi.fg` and `ansi.bg` enums providing similar but improved functionality
* Notes
    * This is an alpha release leading up to the 1.0.0 release
    * We intend no more breaking changes prior to 1.0.0
        * Just bug fixes, documentation updates, and enhancements

## 0.9.25 (January 26, 2020)
* Enhancements
    * Reduced what gets put in package downloadable from PyPI (removed irrelevant CI config files and such)

## 0.9.24 (January 23, 2020)
* Enhancements
    * Flushing stderr when setting the window title and printing alerts for better responsiveness in cases where
    stderr is not unbuffered.
    * Added function to truncate a single line to fit within a given display width. `cmd2.utils.truncate_line`
    supports characters with display widths greater than 1 and ANSI style sequences.
    * Added line truncation support to `cmd2.utils` text alignment functions.
    * Added support for Python 3.9 alpha

## 0.9.23 (January 9, 2020)
* Bug Fixes
    * Fixed bug where startup script containing a single quote in its file name was incorrectly quoted
    * Added missing implicit dependency on `setuptools` due to build with `setuptools_scm`
* Enhancements
    * Added dim text style support via `style()` function and `ansi.INTENSITY_DIM` setting.
* Breaking changes
    * Renamed the following `ansi` members for accuracy in what types of ANSI escape sequences are handled
        * `ansi.allow_ansi` -> `ansi.allow_style`
        * `ansi.ansi_safe_wcswidth()` -> `ansi.style_aware_wcswidth()`
        * `ansi.ansi_aware_write()` -> `ansi.style_aware_write()`
    * Renamed the following `ansi` members for clarification
        * `ansi.BRIGHT` -> `ansi.INTENSITY_BRIGHT`
        * `ansi.NORMAL` -> `ansi.INTENSITY_NORMAL`

## 0.9.22 (December 9, 2019)
* Bug Fixes
    * Fixed bug where a redefined `ansi.style_error` was not being used in all `cmd2` files
* Enhancements
    * Enabled line buffering when redirecting output to a file
    * Added `align_left()`, `align_center()`, and `align_right()` to utils.py. All 3 of these functions support
    ANSI escape sequences and characters with display widths greater than 1. They wrap `align_text()` which
    is also in utils.py.

## 0.9.21 (November 26, 2019)
* Bug Fixes
    * Fixed bug where pipe processes were not being stopped by Ctrl-C
    * Added exception handling to account for non-standard Python environments in which readline is not loaded
     dynamically from a shared library file
* Enhancements
    * Added `read_input()` function that is used to read from stdin. Unlike the Python built-in `input()`, it also has
    an argument to disable tab completion while input is being entered.
    * Added capability to override the argument parser class used by cmd2 built-in commands. See override_parser.py
    example for more details.
    * Added `end` argument to `pfeedback()` to be consistent with the other print functions like `poutput()`.
    * Added `apply_style` to `pwarning()`.
* Breaking changes
    * For consistency between all the print functions:
        * Made `end` and `chop` keyword-only arguments of `ppaged()`
        * `end` is always added to message in `ppaged()`

## 0.9.20 (November 12, 2019)
* Bug Fixes
    * Fixed bug where setting `use_ipython` to False removed ipy command from the entire `cmd2.Cmd` class instead of
    just the instance being created
    * Fix bug where cmd2 ran 'stty sane' command when stdin was not a terminal
* Enhancements
    * Send all startup script paths to run_script. Previously we didn't do this if the file was empty, but that
    showed no record of the run_script command in history.
    * Made it easier for developers to override `edit` command by having `do_history` no longer call `do_edit`. This
    also removes the need to exclude `edit` command from history list.
    * It is no longer necessary to set the `prog` attribute of an argparser with subcommands. cmd2 now automatically
    sets the prog value of it and all its subparsers so that all usage statements contain the top level command name
    and not sys.argv[0].
* Breaking changes
    * Some constants were moved from cmd2.py to constants.py
    * cmd2 command decorators were moved to decorators.py. If you were importing them via cmd2's \_\_init\_\_.py, then
    there will be no issues.

## 0.9.19 (October 14, 2019)
* Bug Fixes
    * Fixed `ValueError` exception which could occur when an old format persistent history file is loaded with new `cmd2`
* Enhancements
    * Improved displaying multiline CompletionErrors by indenting all lines

## 0.9.18 (October 1, 2019)
* Bug Fixes
    * Fixed bug introduced in 0.9.17 where help functions for hidden and disabled commands were not being filtered
    out as help topics
* Enhancements
    * `AutoCompleter` now handles argparse's mutually exclusive groups. It will not tab complete flag names or positionals
    for already completed groups. It also will print an error if you try tab completing a flag's value if the flag
    belongs to a completed group.
    * `AutoCompleter` now uses the passed-in parser's help formatter to generate hint text. This gives help and
    hint text for an argument consistent formatting.

## 0.9.17 (September 23, 2019)
* Bug Fixes
    * Fixed a bug when using WSL when all Windows paths have been removed from $PATH
    * Fixed a bug when running a cmd2 application on Linux without Gtk libraries installed
* Enhancements
    * No longer treating empty text scripts as an error condition
    * Allow dynamically extending a `cmd2.Cmd` object instance with a `do_xxx` method at runtime
    * Choices/Completer functions can now be passed a dictionary that maps command-line tokens to their
    argparse argument. This is helpful when one argument determines what is tab completed for another argument.
    If these functions have an argument called `arg_tokens`, then AutoCompleter will automatically pass this
    dictionary to them.
    * Added CompletionError class that can be raised during argparse-based tab completion and printed to the user
    * Added the following convenience methods
        - `Cmd.in_script()` - return whether a text script is running
        - `Cmd.in_pyscript()` - return whether a pyscript is running

## 0.9.16 (August 7, 2019)
* Bug Fixes
    * Fixed inconsistent parsing/tab completion behavior based on the value of `allow_redirection`. This flag is
    only meant to be a security setting that prevents redirection of stdout and should not alter parsing logic.
* Enhancements
    * Raise `TypeError` if trying to set choices/completions on argparse action that accepts no arguments
    * Create directory for the persistent history file if it does not already exist
    * Added `set_choices_function()`, `set_choices_method()`, `set_completer_function()`, and `set_completer_method()`
    to support cases where this functionality needs to be added to an argparse action outside of the normal
    `parser.add_argument()` call.
* Breaking Changes
    * Aliases and macros can no longer have the same name as a command

## 0.9.15 (July 24, 2019)
* Bug Fixes
    * Fixed exception caused by tab completing after an invalid subcommand was entered
    * Fixed bug where `history -v` was sometimes showing raw and expanded commands when they weren't different
    * Fixed bug where multiline commands were having leading and ending spaces stripped. This would mess up quoted
    strings that crossed multiple lines.
    * Fixed a bug when appending to the clipboard where contents were in reverse order
    * Fixed issue where run_pyscript failed if the script's filename had 2 or more consecutive spaces
    * Fixed issue where completer function of disabled command would still run
* Enhancements
    * Greatly simplified using argparse-based tab completion. The new interface is a complete overhaul that breaks
    the previous way of specifying completion and choices functions. See header of [argparse_custom.py](https://github.com/python-cmd2/cmd2/blob/master/cmd2/argparse_custom.py)
    for more information.
    * Enabled tab completion on multiline commands
* **Renamed Commands Notice**
    * The following commands were renamed in the last release and have been removed in this release
        * `load` - replaced by `run_script`
        * `_relative_load` - replaced by `_relative_run_script`
        * `pyscript` - replaced by `run_pyscript`
    * We apologize for any inconvenience, but the new names are more self-descriptive
        * Lots of end users were confused particularly about what exactly `load` should be loading
* Breaking Changes
    * Restored `cmd2.Cmd.statement_parser` to be a public attribute (no underscore)
        * Since it can be useful for creating [post-parsing hooks](https://cmd2.readthedocs.io/en/latest/features/hooks.html#postparsing-hooks)
    * Completely overhauled the interface for adding tab completion to argparse arguments. See enhancements for more details.
    * `ACArgumentParser` is now called `Cmd2ArgumentParser`
    * Moved `basic_complete` to utils.py
    * Made optional arguments on the following completer methods keyword-only:
    `delimiter_complete`, `flag_based_complete`, `index_based_complete`, `path_complete`, `shell_cmd_complete`
    * Renamed history option from `--output-file` to `--output_file`
    * Renamed `matches_sort_key` to `default_sort_key`. This value determines the default sort ordering of string
    results like alias, command, category, macro, settable, and shortcut names. Unsorted tab completion results
    also are sorted with this key. Its default value (ALPHABETICAL_SORT_KEY) performs a case-insensitive alphabetical
    sort, but it can be changed to a natural sort by setting the value to NATURAL_SORT_KEY.
    * `StatementParser` now expects shortcuts to be passed in as dictionary. This eliminates the step of converting the
    shortcuts dictionary into a tuple before creating `StatementParser`.
    * Renamed `Cmd.pyscript_name` to `Cmd.py_bridge_name`
    * Renamed `Cmd.pystate` to `Cmd.py_locals`
    * Renamed `PyscriptBridge` to `PyBridge`

## 0.9.14 (June 29, 2019)
* Enhancements
    * Added support for and testing with Python 3.8, starting with 3.8 beta
    * Improved information displayed during transcript testing
    * Added `ansi` module with functions and constants to support ANSI escape sequences which are used for things
    like applying style to text
    * Added support for applying styles (color, bold, underline) to text via `style()` function in `ansi` module
    * Added default styles to ansi.py for printing `success`, `warning`. and `error` text. These are the styles used
    by cmd2 and can be overridden to match the color scheme of your application.
    * Added `ansi_aware_write()` function to `ansi` module. This function takes into account the value of `allow_ansi`
    to determine if ANSI escape sequences should be stripped when not writing to a tty. See documentation for more
    information on the `allow_ansi` setting.
* Breaking Changes
    * Python 3.4 reached its [end of life](https://www.python.org/dev/peps/pep-0429/) on March 18, 2019 and is no longer supported by `cmd2`
        * If you need to use Python 3.4, you should pin your requirements to use `cmd2` 0.9.13
    * Made lots of changes to minimize the public API of the `cmd2.Cmd` class
        * Attributes and methods we do not intend to be public now all begin with an underscore
        * We make no API stability guarantees about these internal functions
    * Split `perror` into 2 functions:
        * `perror` - print a message to sys.stderr
        * `pexcept` - print Exception message to sys.stderr. If debug is true, print exception traceback if one exists
    * Signature of `poutput` and `perror` significantly changed
        * Removed color parameters `color`, `err_color`, and `war_color` from `poutput` and `perror`
            * See the docstrings of these methods or the [cmd2 docs](https://cmd2.readthedocs.io/en/latest/features/generating_output.html) for more info on applying styles to output messages
        * `end` argument is now keyword-only and cannot be specified positionally
        * `traceback_war` no longer exists as an argument since it isn't needed now that `perror` and `pexcept` exist
    * Moved `cmd2.Cmd.colors` to ansi.py and renamed it to `allow_ansi`. This is now an application-wide setting.
    * Renamed the following constants and moved them to ansi.py
        * `COLORS_ALWAYS` --> `ANSI_ALWAYS`
        * `COLORS_NEVER` --> `ANSI_NEVER`
        * `COLORS_TERMINAL` --> `ANSI_TERMINAL`
* **Renamed Commands Notice**
    * The following commands have been renamed. The old names will be supported until the next release.
        * `load` --> `run_script`
        * `_relative_load` --> `_relative_run_script`
        * `pyscript` --> `run_pyscript`

## 0.9.13 (June 14, 2019)
* Bug Fixes
    * Fixed issue where the wrong terminator was being appended by `Statement.expanded_command_line()`
    * Fixed issue where aliases and macros could not contain terminator characters in their values
    * History now shows what was typed for macros and not the resolved value by default. This is consistent with
    the behavior of aliases. Use the `expanded` or `verbose` arguments to `history` to see the resolved value for
    the macro.
    * Fixed parsing issue in case where output redirection appears before a pipe. In that case, the pipe was given
    precedence even though it appeared later in the command.
    * Fixed issue where quotes around redirection file paths were being lost in `Statement.expanded_command_line()`
    * Fixed a bug in how line numbers were calculated for transcript testing
    * Fixed issue where `_cmdloop()` suppressed exceptions by returning from within its `finally` code
    * Fixed UnsupportedOperation on fileno error when a shell command was one of the commands run while generating
    a transcript
    * Fixed bug where history was displaying expanded multiline commands when -x was not specified
* Enhancements
    * **Added capability to chain pipe commands and redirect their output (e.g. !ls -l | grep user | wc -l > out.txt)**
    * `pyscript` limits a command's stdout capture to the same period that redirection does.
    Therefore output from a command's postparsing and finalization hooks isn't saved in the StdSim object.
    * `StdSim.buffer.write()` now flushes when the wrapped stream uses line buffering and the bytes being written
    contain a newline or carriage return. This helps when `pyscript` is echoing the output of a shell command
    since the output will print at the same frequency as when the command is run in a terminal.
    * **ACArgumentParser** no longer prints complete help text when a parsing error occurs since long help messages
    scroll the actual error message off the screen.
    * Exceptions occurring in tab completion functions are now printed to stderr before returning control back to
    readline. This makes debugging a lot easier since readline suppresses these exceptions.
    * Added support for custom Namespaces in the argparse decorators. See description of `ns_provider` argument
    for more information.
    * Transcript testing now sets the `exit_code` returned from `cmdloop` based on Success/Failure
    * The history of entered commands previously was saved using the readline persistence mechanism,
    and only persisted if you had readline installed. Now history is persisted independent of readline; user
    input from previous invocations of `cmd2` based apps now shows in the `history` command.
    * Text scripts now run immediately instead of adding their commands to `cmdqueue`. This allows easy capture of
    the entire script's output.
    * Added member to `CommandResult` called `stop` which is the return value of `onecmd_plus_hooks` after it runs
    the given command line.
* Breaking changes
    * Replaced `unquote_redirection_tokens()` with `unquote_specific_tokens()`. This was to support the fix
    that allows terminators in alias and macro values.
    * Changed `Statement.pipe_to` to a string instead of a list
    * `preserve_quotes` is now a keyword-only argument in the argparse decorators
    * Refactored so that `cmd2.Cmd.cmdloop()` returns the `exit_code` instead of a call to `sys.exit()`
    It is now application developer's responsibility to treat the return value from `cmdloop()` accordingly
    * Only valid commands are persistent in history between invocations of `cmd2` based apps. Previously
    all user input was persistent in history. If readline is installed, the history available with the up and
    down arrow keys (readline history) may not match that shown in the `history` command, because `history`
    only tracks valid input, while readline history captures all input.
    * History is now persisted in a binary format, not plain text format. Previous history files are destroyed
    on first launch of a `cmd2` based app of version 0.9.13 or higher.
    * HistoryItem class is no longer a subclass of `str`. If you are directly accessing the `.history` attribute
    of a `cmd2` based app, you will need to update your code to use `.history.get(1).statement.raw` instead.
    * Removed internally used `eos` command that was used to keep track of when a text script's commands ended
    * Removed `cmd2` member called `_STOP_AND_EXIT` since it was just a boolean value that should always be True
    * Removed `cmd2` member called `_should_quit` since `PyBridge` now handles this logic
    * Removed support for `cmd.cmdqueue`
    * `allow_cli_args` is now an argument to __init__ instead of a `cmd2` class member
* **Python 3.4 EOL notice**
    * Python 3.4 reached its [end of life](https://www.python.org/dev/peps/pep-0429/) on March 18, 2019
    * This is the last release of `cmd2` which will support Python 3.4

## 0.9.12 (April 22, 2019)
* Bug Fixes
    * Fixed a bug in how redirection and piping worked inside ``py`` or ``pyscript`` commands
    * Fixed bug in `async_alert` where it didn't account for prompts that contained newline characters
    * Fixed path completion case when CWD is just a slash. Relative path matches were incorrectly prepended with a slash.
* Enhancements
    * Added ability to include command name placeholders in the message printed when trying to run a disabled command.
        * See docstring for ``disable_command()`` or ``disable_category()`` for more details.
    * Added instance attributes to customize error messages without having to override methods. Theses messages can
    also be colored.
        * `help_error` - the error that prints when no help information can be found
        * `default_error` - the error that prints when a non-existent command is run
    * The `with_argparser` decorators now add the Statement object created when parsing the command line to the
    `argparse.Namespace` object they pass to the `do_*` methods. It is stored in an attribute called `__statement__`.
    This can be useful if a command function needs to know the command line for things like logging.
    * Added a `-t` option to the `load` command for automatically generating a transcript based on a script file
    * When in a **pyscript**, the stdout and stderr streams of shell commands and processes being piped to are now
    captured and included in the ``CommandResult`` structure.
* Potentially breaking changes
    * The following commands now write to stderr instead of stdout when printing an error. This will make catching
    errors easier in pyscript.
        * ``do_help()`` - when no help information can be found
        * ``default()`` - in all cases since this is called when an invalid command name is run
        * ``_report_disabled_command_usage()`` - in all cases since this is called when a disabled command is run
    * Removed *** from beginning of error messages printed by `do_help()` and `default()`
    * Significantly refactored ``cmd.Cmd`` class so that all class attributes got converted to instance attributes, also:
        * Added ``allow_redirection``, ``terminators``, ``multiline_commands``, and ``shortcuts`` as optional arguments
        to ``cmd2.Cmd.__init__()``
        * A few instance attributes were moved inside ``StatementParser`` and properties were created for accessing them
    * ``self.pipe_proc`` is now called ``self.cur_pipe_proc_reader`` and is a ``ProcReader`` class.
    * Shell commands and commands being piped to while in a *pyscript* will function as if their output is going
    to a pipe and not a tty. This was necessary to be able to capture their output.
    * Removed `reserved_words` class attribute due to lack of use
    * Removed `keywords` instance attribute due to lack of use

## 0.9.11 (March 13, 2019)
* Bug Fixes
    * Fixed bug in how **history** command deals with multiline commands when output to a script
    * Fixed a bug when the ``with_argument_list`` decorator is called with the optional ``preserve_quotes`` argument
    * Fix bug in ``perror()`` where it would try to print an exception Traceback even if none existed
* Enhancements
    * Improvements to the **history** command
        * Simplified the display format and made it more similar to **bash**
        * Added **-x**, **--expanded** flag
            * output expanded commands instead of entered command (expands aliases, macros, and shortcuts)
        * Added **-v**, **--verbose** flag
            * display history and include expanded commands if they differ from the typed command
        * Added support for negative indices
    * Added ``matches_sort_key`` to override the default way tab completion matches are sorted
    * Added ``StdSim.pause_storage`` member which when True will cause ``StdSim`` to not save the output sent to it.
      See documentation for ``CommandResult`` in ``pyscript_bridge.py`` for reasons pausing the storage can be useful.
    * Added ability to disable/enable individual commands and entire categories of commands. When a command
      is disabled, it will not show up in the help menu or tab complete. If a user tries to run the command
      or call help on it, a command-specific message supplied by the developer will be printed. The following
      commands were added to support this feature.
        * ``enable_command()``
        * ``enable_category()``
        * ``disable_command()``
        * ``disable_category()``
* Potentially breaking changes
    * Made ``cmd2_app`` a positional and required argument of ``AutoCompleter`` since certain functionality now
    requires that it can't be ``None``.
    * ``AutoCompleter`` no longer assumes ``CompletionItem`` results are sorted. Therefore you should follow the
    ``cmd2`` convention of setting ``self.matches_sorted`` to True before returning the results if you have already
    sorted the ``CompletionItem`` list. Otherwise it will be sorted using ``self.matches_sort_key``.
    * Removed support for bash completion since this feature had slow performance. Also it relied on
    ``AutoCompleter`` which has since developed a dependency on ``cmd2`` methods.
    * Removed ability to call commands in ``pyscript`` as if they were functions (e.g. ``app.help()``) in favor
    of only supporting one ``pyscript`` interface. This simplifies future maintenance.
    * No longer supporting C-style comments. Hash (#) is the only valid comment marker.
    * No longer supporting comments embedded in a command. Only command line input where the first
    non-whitespace character is a # will be treated as a comment. This means any # character appearing
    later in the command will be treated as a literal. The same applies to a # in the middle of a multiline
    command, even if it is the first character on a line.
        * \# this is a comment
        * this # is not a comment

## 0.9.10 (February 22, 2019)
* Bug Fixes
    * Fixed unit test that hangs on Windows

## 0.9.9 (February 21, 2019)
* Bug Fixes
    * Fixed bug where the ``set`` command was not tab completing from the current ``settable`` dictionary.
* Enhancements
    * Changed edit command to use do_shell() instead of calling os.system()

## 0.9.8 (February 06, 2019)
* Bug Fixes
    * Fixed issue with echoing strings in StdSim. Because they were being sent to a binary buffer, line buffering
    was being ignored.
* Enhancements
    * Made quit() and exit() functions available to scripts run with pyscript. This allows those scripts to exit
    back to the console's prompt instead of exiting the whole application.

## 0.9.7 (January 08, 2019)
* Bug Fixes
    * Fixed bug when user chooses a zero or negative index when calling ``Cmd.select()``
    * Restored behavior where ``cmd_echo`` always starts as False in a py script. This was broken in 0.9.5.
* Enhancements
    * **cmdloop** now only attempts to register a custom signal handler for SIGINT if running in the main thread
    * commands run as a result of ``default_to_shell`` being **True** now run via ``do_shell()`` and are saved
    to history.
    * Added more tab completion to pyscript command.
* Deletions (potentially breaking changes)
    * Deleted ``Cmd.colorize()`` and ``Cmd._colorcodes`` which were deprecated in 0.9.5
    * Replaced ``dir_exe_only`` and  ``dir_only`` flags in ``path_complete`` with optional ``path_filter`` function
    that is used to filter paths out of completion results.
    * ``perror()`` no longer prepends "ERROR: " to the error message being printed

## 0.9.6 (October 13, 2018)
* Bug Fixes
    * Fixed bug introduced in 0.9.5 caused by backing up and restoring `self.prompt` in `pseudo_raw_input`.
      As part of this fix, continuation prompts will not be redrawn with `async_update_prompt` or `async_alert`.
* Enhancements
    * All platforms now depend on [wcwidth](https://pypi.python.org/pypi/wcwidth) to assist with asynchronous alerts.
    * Macros now accept extra arguments when called. These will be tacked onto the resolved command.
    * All cmd2 commands run via `py` now go through `onecmd_plus_hooks`.

## 0.9.5 (October 11, 2018)
* Bug Fixes
    * Fixed bug where ``get_all_commands`` could return non-callable attributes
    * Fixed bug where **alias** command was dropping quotes around arguments
    * Fixed bug where running help on argparse commands didn't work if they didn't support -h
    * Fixed transcript testing bug where last command in transcript has no expected output
    * Fixed bugs with how AutoCompleter and ArgparseFunctor handle argparse
    arguments with nargs=argparse.REMAINDER. Tab completion now correctly
    matches how argparse will parse the values. Command strings generated by
    ArgparseFunctor should now be compliant with how argparse expects
    REMAINDER arguments to be ordered.
    * Fixed bugs with how AutoCompleter handles flag prefixes. It is no
    longer hard-coded to use '-' and will check against the prefix_chars in
    the argparse object. Also, single-character tokens that happen to be a
    prefix char are not treated as flags by argparse and AutoCompleter now
    matches that behavior.
    * Fixed bug where AutoCompleter was not distinguishing between a negative number and a flag
    * Fixed bug where AutoCompleter did not handle -- the same way argparse does (all args after -- are non-options)
* Enhancements
    * Added ``exit_code`` attribute of ``cmd2.Cmd`` class
        * Enables applications to return a non-zero exit code when exiting from ``cmdloop``
    * ``ACHelpFormatter`` now inherits from ``argparse.RawTextHelpFormatter`` to make it easier
    for formatting help/description text
    * Aliases are now sorted alphabetically
    * The **set** command now tab completes settable parameter names
    * Added ``async_alert``, ``async_update_prompt``, and ``set_window_title`` functions
        * These allow you to provide feedback to the user in an asychronous fashion, meaning alerts can
        display when the user is still entering text at the prompt. See [async_printing.py](https://github.com/python-cmd2/cmd2/blob/master/examples/async_printing.py)
        for an example.
    * Cross-platform colored output support
        * ``colorama`` gets initialized properly in ``Cmd.__init()``
        * The ``Cmd.colors`` setting is no longer platform dependent and now has three values:
            * Terminal (default) - output methods do not strip any ANSI escape sequences when output is a terminal, but
            if the output is a pipe or a file the escape sequences are stripped
            * Always - output methods **never** strip ANSI escape sequences, regardless of the output destination
            * Never - output methods strip all ANSI escape sequences
    * Added ``macro`` command to create macros, which are similar to aliases, but can take arguments when called
    * All cmd2 command functions have been converted to use argparse.
    * Renamed argparse_example.py to decorator_example.py to help clarify its intent
* Deprecations
    * Deprecated the built-in ``cmd2`` support for colors including ``Cmd.colorize()`` and ``Cmd._colorcodes``
* Deletions (potentially breaking changes)
    * The ``preparse``, ``postparsing_precmd``, and ``postparsing_postcmd`` methods *deprecated* in the previous release
    have been deleted
        * The new application lifecycle hook system allows for registration of callbacks to be called at various points
        in the lifecycle and is more powerful and flexible than the previous system
    * ``alias`` is now a command with subcommands to create, list, and delete aliases. Therefore its syntax
      has changed. All current alias commands in startup scripts or transcripts will break with this release.
    * `unalias` was deleted since ``alias delete`` replaced it

## 0.9.4 (August 21, 2018)
* Bug Fixes
    * Fixed bug where ``preparse`` was not getting called
    * Fixed bug in parsing of multiline commands where matching quote is on another line
* Enhancements
    * Improved implementation of lifecycle hooks to support a plugin
      framework, see ``docs/hooks.rst`` for details.
    * New dependency on ``attrs`` third party module
    * Added ``matches_sorted`` member to support custom sorting of tab completion matches
    * Added [tab_autocomp_dynamic.py](https://github.com/python-cmd2/cmd2/blob/master/examples/tab_autocomp_dynamic.py) example
        * Demonstrates updating the argparse object during init instead of during class construction
* Deprecations
    * Deprecated the following hook methods, see ``hooks.rst`` for full details:
       * ``cmd2.Cmd.preparse()`` - equivalent functionality available
         via ``cmd2.Cmd.register_postparsing_hook()``
       * ``cmd2.Cmd.postparsing_precmd()`` - equivalent functionality available
         via ``cmd2.Cmd.register_postparsing_hook()``
       * ``cmd2.Cmd.postparsing_postcmd()`` - equivalent functionality available
         via ``cmd2.Cmd.register_postcmd_hook()``

## 0.8.9 (August 20, 2018)
* Bug Fixes
    * Fixed extra slash that could print when tab completing users on Windows

## 0.9.3 (July 12, 2018)
* Bug Fixes
    * Fixed bug when StatementParser ``__init__()`` was called with ``terminators`` equal to ``None``
    * Fixed bug when ``Cmd.onecmd()`` was called with a raw ``str``
* Enhancements
    * Added ``--clear`` flag to ``history`` command that clears both the command and readline history.
* Deletions
    * The ``CmdResult`` helper class which was *deprecated* in the previous release has now been deleted
        * It has been replaced by the improved ``CommandResult`` class

## 0.9.2 (June 28, 2018)
* Bug Fixes
    * Fixed issue where piping and redirecting did not work correctly with paths that had spaces
* Enhancements
    * Added ability to print a header above tab completion suggestions using `completion_header` member
    * Added ``pager`` and ``pager_chop`` attributes to the ``cmd2.Cmd`` class
        * ``pager`` defaults to **less -RXF** on POSIX and **more** on Windows
        * ``pager_chop`` defaults to **less -SRXF** on POSIX and **more** on Windows
    * Added ``chop`` argument to ``cmd2.Cmd.ppaged()`` method for displaying output using a pager
        * If ``chop`` is ``False``, then ``self.pager`` is used as the pager
        * Otherwise ``self.pager_chop`` is used as the pager
    * Greatly improved the [table_display.py](https://github.com/python-cmd2/cmd2/blob/master/examples/table_display.py) example
        * Now uses the new [tableformatter](https://github.com/python-tableformatter/tableformatter) module which looks better than ``tabulate``
* Deprecations
    * The ``CmdResult`` helper class is *deprecated* and replaced by the improved ``CommandResult`` class
        * ``CommandResult`` has the following attributes: **stdout**, **stderr**, and **data**
            * ``CmdResult`` had attributes of: **out**, **err**, **war**
        * ``CmdResult`` will be deleted in the next release

## 0.8.8 (June 28, 2018)
* Bug Fixes
    * Prevent crashes that could occur attempting to open a file in non-existent directory or with very long filename
* Enhancements
    * `display_matches` is no longer restricted to delimited strings

## 0.9.1 (May 28, 2018)
* Bug Fixes
    * fix packaging error for 0.8.x versions (yes we had to deploy a new version
      of the 0.9.x series to fix a packaging error with the 0.8.x version)

## 0.9.0 (May 28, 2018)
* Bug Fixes
    * If self.default_to_shell is true, then redirection and piping are now properly passed to the shell. Previously it was truncated.
    * Submenus now call all hooks, it used to just call precmd and postcmd.
* Enhancements
    * Automatic completion of ``argparse`` arguments via ``cmd2.argparse_completer.AutoCompleter``
        * See the [tab_autocompletion.py](https://github.com/python-cmd2/cmd2/blob/master/examples/tab_autocompletion.py) example for a demonstration of how to use this feature
    * ``cmd2`` no longer depends on the ``six`` module
    * ``cmd2`` is now a multi-file Python package instead of a single-file module
    * New pyscript approach that provides a pythonic interface to commands in the cmd2 application.
    * Switch command parsing from pyparsing to custom code which utilizes shlex.
        * The object passed to do_* methods has changed. It no longer is the pyparsing object, it's a new Statement object, which is a subclass of ``str``. The statement object has many attributes which give you access to various components of the parsed input. If you were using anything but the string in your do_* methods, this change will require you to update your code.
        * ``commentGrammers`` is no longer supported or available. Comments are C-style or python style.
        * Input redirection no longer supported. Use the load command instead.
        * ``multilineCommand`` attribute is ``now multiline_command``
        * ``identchars`` is now ignored. The standardlibrary cmd uses those characters to split the first "word" of the input, but cmd2 hasn't used those for a while, and the new parsing logic parses on whitespace, which has the added benefit of full unicode support, unlike cmd or prior versions of cmd2.
        * ``set_posix_shlex`` function and ``POSIX_SHLEX`` variable have been removed. Parsing behavior is now always the more forgiving ``posix=false``.
        * ``set_strip_quotes`` function and ``STRIP_QUOTES_FOR_NON_POSIX`` have been removed. Quotes are stripped from arguments when presented as a list (a la ``sys.argv``), and present when arguments are presented as a string (like the string passed to do_*).
* Changes
    * ``strip_ansi()`` and ``strip_quotes()`` functions have moved to new utils module
    * Several constants moved to new constants module
    * Submenu support has been moved to a new [cmd2-submenu](https://github.com/python-cmd2/cmd2-submenu) plugin. If you use submenus, you will need to update your dependencies and modify your imports.
* Deletions (potentially breaking changes)
    * Deleted all ``optparse`` code which had previously been deprecated in release 0.8.0
        * The ``options`` decorator no longer exists
        * All ``cmd2`` code should be ported to use the new ``argparse``-based decorators
        * See the [Argument Processing](http://cmd2.readthedocs.io/en/latest/argument_processing.html) section of the documentation for more information on these decorators
        * Alternatively, see the [argparse_example.py](https://github.com/python-cmd2/cmd2/blob/master/examples/argparse_example.py)
    * Deleted ``cmd_with_subs_completer``, ``get_subcommands``, and ``get_subcommand_completer``
        * Replaced by default AutoCompleter implementation for all commands using argparse
    * Deleted support for old method of calling application commands with ``cmd()`` and ``self``
    * ``cmd2.redirector`` is no longer supported. Output redirection can only be done with '>' or '>>'
    * Deleted ``postparse()`` hook since it was redundant with ``postparsing_precmd``
* Python 2 no longer supported
    * ``cmd2`` now supports Python 3.4+
* Known Issues
    * Some developers have noted very slow performance when importing the ``cmd2`` module. The issue
    it intermittent, and investigation of the root cause is ongoing.

## 0.8.6 (May 27, 2018)
* Bug Fixes
    * Commands using the @with_argparser_and_unknown_args were not correctly recognized when tab completing
    * Fixed issue where completion display function was overwritten when a submenu quits
    * Fixed ``AttributeError`` on Windows when running a ``select`` command cause by **pyreadline** not implementing ``remove_history_item``
* Enhancements
    * Added warning about **libedit** variant of **readline** not being supported on macOS
    * Added tab completion of alias names in value field of **alias** command
    * Enhanced the ``py`` console in the following ways
        * Added tab completion of Python identifiers instead of **cmd2** commands
        * Separated the ``py`` console history from the **cmd2** history

## 0.8.5 (April 15, 2018)
* Bug Fixes
    * Fixed a bug with all argument decorators where the wrapped function wasn't returning a value and thus couldn't cause the cmd2 app to quit

* Enhancements
    * Added support for verbose help with -v where it lists a brief summary of what each command does
    * Added support for categorizing commands into groups within the help menu
        * See the [Grouping Commands](http://cmd2.readthedocs.io/en/latest/argument_processing.html?highlight=verbose#grouping-commands) section of the docs for more info
        * See [help_categories.py](https://github.com/python-cmd2/cmd2/blob/master/examples/help_categories.py) for an example
    * Tab completion of paths now supports ~user user path expansion
    * Simplified implementation of various tab completion functions so they no longer require ``ctypes``
    * Expanded documentation of ``display_matches`` list to clarify its purpose. See cmd2.py for this documentation.
    * Adding opening quote to tab completion if any of the completion suggestions have a space.

* **Python 2 EOL notice**
    * This is the last release where new features will be added to ``cmd2`` for Python 2.7
    * The 0.9.0 release of ``cmd2`` will support Python 3.4+ only
    * Additional 0.8.x releases may be created to supply bug fixes for Python 2.7 up until August 31, 2018
    * After August 31, 2018 not even bug fixes will be provided for Python 2.7

## 0.8.4 (April 10, 2018)
* Bug Fixes
    * Fixed conditional dependency issue in setup.py that was in 0.8.3.

## 0.8.3 (April 09, 2018)
* Bug Fixes
    * Fixed ``help`` command not calling functions for help topics
    * Fixed not being able to use quoted paths when redirecting with ``<`` and ``>``

* Enhancements
    * Tab completion has been overhauled and now supports completion of strings with quotes and spaces.
    * Tab completion will automatically add an opening quote if a string with a space is completed.
    * Added ``delimiter_complete`` function for tab completing delimited strings
    * Added more control over tab completion behavior including the following flags. The use of these flags is documented in cmd2.py
        * ``allow_appended_space``
        * ``allow_closing_quote``
    * Due to the tab completion changes, non-Windows platforms now depend on [wcwidth](https://pypi.python.org/pypi/wcwidth).
    * An alias name can now match a command name.
    * An alias can now resolve to another alias.

* Attribute Changes (Breaks backward compatibility)
    * ``exclude_from_help`` is now called ``hidden_commands`` since these commands are hidden from things other than help, including tab completion
        * This list also no longer takes the function names of commands (``do_history``), but instead uses the command names themselves (``history``)
    * ``excludeFromHistory`` is now called ``exclude_from_history``
    * ``cmd_with_subs_completer()`` no longer takes an argument called ``base``. Adding tab completion to subcommands has been simplified to declaring it in the
    subcommand parser's default settings. This easily allows arbitrary completers like path_complete to be used.
    See [subcommands.py](https://github.com/python-cmd2/cmd2/blob/master/examples/subcommands.py) for an example of how to use
    tab completion in subcommands. In addition, the docstring for ``cmd_with_subs_completer()`` offers more details.


## 0.8.2 (March 21, 2018)

* Bug Fixes
    * Fixed a bug in tab completion of command names within sub-menus
    * Fixed a bug when using persistent readline history in Python 2.7
    * Fixed a bug where the ``AddSubmenu`` decorator didn't work with a default value for ``shared_attributes``
    * Added a check to ``ppaged()`` to only use a pager when running in a real fully functional terminal
* Enhancements
    * Added [quit_on_sigint](http://cmd2.readthedocs.io/en/latest/settingchanges.html#quit-on-sigint) attribute to enable canceling current line instead of quitting when Ctrl+C is typed
    * Added possibility of having readline history preservation in a SubMenu
    * Added [table_display.py](https://github.com/python-cmd2/cmd2/blob/master/examples/table_display.py) example to demonstrate how to display tabular data
    * Added command aliasing with ``alias`` and ``unalias`` commands
    * Added the ability to load an initialization script at startup
        * See [alias_startup.py](https://github.com/python-cmd2/cmd2/blob/master/examples/alias_startup.py) for an example
    * Added a default SIGINT handler which terminates any open pipe subprocesses and re-raises a KeyboardInterrupt
    * For macOS, will load the ``gnureadline`` module if available and ``readline`` if not

## 0.8.1 (March 9, 2018)

* Bug Fixes
    * Fixed a bug if a non-existent **do_*** method was added to the ``exclude_from_help`` list
    * Fixed a bug in a unit test which would fail if your home directory was empty on a Linux system
    * Fixed outdated help text for the **edit** command
    * Fixed outdated [remove_unused.py](https://github.com/python-cmd2/cmd2/blob/master/examples/remove_unused.py)
* Enhancements
    * Added support for sub-menus.
        * See [submenus.py](https://github.com/python-cmd2/cmd2/blob/master/examples/submenus.py) for an example of how to use it
    * Added option for persistent readline history
        * See [persistent_history.py](https://github.com/python-cmd2/cmd2/blob/master/examples/persistent_history.py) for an example
        * See the [Searchable command history](http://cmd2.readthedocs.io/en/latest/freefeatures.html#searchable-command-history) section of the documentation for more info
    * Improved PyPI packaging by including unit tests and examples in the tarball
    * Improved documentation to make it more obvious that **poutput()** should be used instead of **print()**
    * ``exclude_from_help`` and ``excludeFromHistory`` are now instance instead of class attributes
    * Added flag and index based tab completion helper functions
        * See [tab_completion.py](https://github.com/python-cmd2/cmd2/blob/master/examples/tab_completion.py)
    * Added support for displaying output which won't fit on the screen via a pager using ``ppaged()``
        * See [paged_output.py](https://github.com/python-cmd2/cmd2/blob/master/examples/paged_output.py)
* Attributes Removed (**can cause breaking changes**)
    * ``abbrev`` - Removed support for abbreviated commands
        * Good tab completion makes this unnecessary and its presence could cause harmful unintended actions
    * ``case_insensitive`` - Removed support for case-insensitive command parsing
        * Its presence wasn't very helpful and could cause harmful unintended actions

## 0.8.0 (February 1, 2018)
* Bug Fixes
    * Fixed unit tests on Python 3.7 due to changes in how re.escape() behaves in Python 3.7
    * Fixed a bug where unknown commands were getting saved in the history
* Enhancements
    * Three new decorators for **do_*** commands to make argument parsing easier
        * **with_argument_list** decorator to change argument type from str to List[str]
            * **do_*** commands get a single argument which is a list of strings, as pre-parsed by shlex.split()
        * **with_arparser** decorator for strict argparse-based argument parsing of command arguments
            * **do_*** commands get a single argument which is the output of argparse.parse_args()
        * **with_argparser_and_unknown_args** decorator for argparse-based argument parsing, but allows unknown args
            * **do_*** commands get two arguments, the output of argparse.parse_known_args()
    *  See the [Argument Processing](http://cmd2.readthedocs.io/en/latest/argument_processing.html) section of the documentation for more information on these decorators
        * Alternatively, see the [argparse_example.py](https://github.com/python-cmd2/cmd2/blob/master/examples/argparse_example.py)
        and [arg_print.py](https://github.com/python-cmd2/cmd2/blob/master/examples/arg_print.py) examples
    * Added support for Argparse subcommands when using the **with_argument_parser** or **with_argparser_and_unknown_args** decorators
        * See [subcommands.py](https://github.com/python-cmd2/cmd2/blob/master/examples/subcommands.py) for an example of how to use subcommands
        * Tab completion of subcommand names is automatically supported
    * The **__relative_load** command is now hidden from the help menu by default
        * This command is not intended to be called from the command line, only from within scripts
    * The **set** command now has an additional **-a/--all** option to also display read-only settings
    * The **history** command can now run, edit, and save prior commands, in addition to displaying prior commands.
    * The **history** command can now automatically generate a transcript file for regression testing
        * This makes creating regression tests for your ``cmd2`` application trivial
* Commands Removed
    * The **cmdenvironment** has been removed and its functionality incorporated into the **-a/--all** argument to **set**
    * The **show** command has been removed.  Its functionality has always existing within **set** and continues to do so
    * The **save** command has been removed. The capability to save commands is now part of the **history** command.
    * The **run** command has been removed. The capability to run prior commands is now part of the **history** command.
* Other changes
    * The **edit** command no longer allows you to edit prior commands. The capability to edit prior commands is now part of the **history** command. The **edit** command still allows you to edit arbitrary files.
    * the **autorun_on_edit** setting has been removed.
    * For Python 3.4 and earlier, ``cmd2`` now has an additional dependency on the ``contextlib2`` module
* Deprecations
    * The old **options** decorator for optparse-based argument parsing is now *deprecated*
        * The old decorator is still present for now, but will be removed in a future release
        * ``cmd2`` no longer includes **optparse.make_option**, so if your app needs it import directly from optparse

## 0.7.9 (January 4, 2018)

* Bug Fixes
    * Fixed a couple broken examples
* Enhancements
    * Improved documentation for modifying shortcuts (command aliases)
    * Made ``pyreadline`` a dependency on Windows to ensure tab completion works
* Other changes
    * Abandoned official support for Python 3.3.  It should still work, just don't have an easy way to test it anymore.

## 0.7.8 (November 8, 2017)

* Bug Fixes
    * Fixed ``poutput()`` so it can print an integer zero and other **falsy** things
    * Fixed a bug which was causing autodoc to fail for building docs on Readthedocs
    * Fixed bug due to ``pyperclip`` dependency radically changing its project structure in latest version
* Enhancements
    * Improved documentation for user-settable environment parameters
    * Improved documentation for overriding the default supported comment styles
    * Added ``runcmds_plus_hooks()`` method to run multiple commands w/o a cmdloop

## 0.7.7 (August 25, 2017)

* Bug Fixes
    * Added workaround for bug which occurs in Python 2.7 on Linux when ``pygtk`` is installed
    * ``pfeedback()`` now honors feedback_to_output setting and won't redirect when it is ``False``
    * For ``edit`` command, both **editor** and **filename** can now have spaces in the name/path
    * Fixed a bug which occurred when stdin was a pipe instead of a tty due to input redirection
* Enhancements
    * ``feedback_to_output`` now defaults to ``False`` so info like command timing won't redirect
    * Transcript regular expressions now have predictable, tested, and documented behavior
        * This makes a breaking change to the format and expectations of transcript testing
        * The prior behavior removed whitespace before making the comparison, now whitespace must match exactly
        * Prior version did not allow regexes with whitespace, new version allows any regex
    * Improved display for ``load`` command and input redirection when **echo** is ``True``

## 0.7.6 (August 11, 2017)

* Bug Fixes
    * Case-sensitive command parsing was completely broken and has been fixed
    * ``<Ctrl>+d`` now properly quits when case-sensitive command parsing is enabled
    * Fixed some pyperclip clipboard interaction bugs on Linux
    * Fixed some timing bugs when running unit tests in parallel by using monkeypatch
* Enhancements
    * Enhanced tab completion of cmd2 command names to support case-insensitive completion
    * Added an example showing how to remove unused commands
    * Improved how transcript testing handles prompts with ANSI escape codes by stripping them
    * Greatly improved implementation for how command output gets piped to a shell command

## 0.7.5 (July 8, 2017)

* Bug Fixes
    * `case_insensitive` is no longer a runtime-settable parameter, but it was still listed as such
    * Fixed a recursive loop bug when abbreviated commands are enabled and it could get stuck in the editor forever
        * Added additional command abbreviations to the "exclude from history" list
    * Fixed argparse_example.py and pirate.py examples and transcript_regex.txt transcript
    * Fixed a bug in a unit test which occurred under unusual circumstances
* Enhancements
    * Organized all attributes used to configure the ParserManager into a single location
    * Set the default value of `abbrev` to `False` (which controls whether or not abbreviated commands are allowed)
        * With good tab completion of command names, using abbreviated commands isn't particularly useful
        * And it can create complications if you are't careful
    * Improved implementation of `load` to use command queue instead of nested inner loop

## 0.7.4 (July 3, 2017)

* Bug fixes
    * Fixed a couple bugs in interacting with pastebuffer/clipboard on macOS and Linux
    * Fixed a couple bugs in edit and save commands if called when history is empty
    * Ability to pipe ``cmd2`` command output to a shell command is now more reliable, particularly on Windows
    * Fixed a bug in ``pyscript`` command on Windows related to ``\`` being interpreted as an escape
* Enhancements
    * Ensure that path and shell command tab completion results are alphabetically sorted
    * Removed feature for load command to load scripts from URLS
        * It didn't work, there were no unit tests, and it felt out of place
    * Removed presence of a default file name and default file extension
        * These also strongly felt out of place
        * ``load`` and ``_relative_load`` now require a file path
        * ``edit`` and ``save`` now use a temporary file if a file path isn't provided
    * ``load`` command has better error checking and reporting
    * Clipboard copy and paste functionality is now handled by the **pyperclip** module
    * ``shell`` command now supports redirection and piping of output
    * Added a lot of unit tests
* Other changes
    * Removed pause command
    * Added a dependency on the **pyperclip** module

## 0.7.3 (June 23, 2017)

* Bug fixes
    * Fixed a bug in displaying a span of history items when only an end index is supplied
    * Fixed a bug which caused transcript test failures to display twice
* Enhancements
    * Added the ability to exclude commands from the help menu (**eof** included by default)
    * Redundant **list** command removed and features merged into **history** command
    * Added **pyscript** command which supports tab completion and running Python scripts with arguments
    * Improved tab completion of file system paths, command names, and shell commands
        * Thanks to Kevin Van Brunt for all of the help with debugging and testing this
    * Changed default value of USE_ARG_LIST to True - this affects the beavhior of all **@options** commands
        * **WARNING**: This breaks backwards compatibility, to restore backwards compatibility, add this to the
          **__init__()** method in your custom class derived from cmd2.Cmd:
            * cmd2.set_use_arg_list(False)
        * This change improves argument parsing for all new applications
    * Refactored code to encapsulate most of the pyparsing logic into a ParserManager class

## 0.7.2 (May 22, 2017)

* Added a MANIFEST.ini file to make sure a few extra files get included in the PyPI source distribution

## 0.7.1 (May 22, 2017)

* Bug fixes
    * ``-`` wasn't being treated as a legal character
    * The allow_cli_args attribute wasn't properly disabling parsing of args at invocation when False
    * py command wasn't allowing scripts which used *cmd* function prior to entering an interactive Python session
    * Don't throw exception when piping output to a shell command
    * Transcript testing now properly calls ``preloop`` before and ``postloop`` after
    * Fixed readline bug related to ANSI color escape codes in the prompt
* Added CONTRIBUTING.md and CODE_OF_CONDUCT.md files
* Added unicode parsing unit tests and listed unicode support as a feature when using Python 3
* Added more examples and improved documentation
    * Example for how use cmd2 in a way where it doesn't own the main loop so it can integrate with external event loops
    * Example for how to use argparse for parsing command-line args at invocation
    * Example for how to use the **py** command to run Python scripts which use conditional control flow
    * Example of how to use regular expressions in a transcript test
* Added CmdResult namedtumple for returning and storing results
* Added local file system path completion for ``edit``, ``load``, ``save``, and ``shell`` commands
* Add shell command completion for ``shell`` command or ``!`` shortcut
* Abbreviated multiline commands are no longer allowed (they never worked correctly anyways)

## 0.7.0 (February 23, 2017)

* Refactored to use six module for a unified codebase which supports both Python 2 and Python 3
* Stabilized on all platforms (Windows, Mac, Linux) and all supported Python versions (2.7, 3.3, 3.4, 3.5, 3.6, PyPy)
* Added lots of unit tests and fixed a number of bugs
* Improved documentation and moved it to cmd2.readthedocs.io


## 0.6.9 (October 3, 2016)

* Support Python 3 input()
* Fix subprocess.mswindows bug
* Add Python3.6 support
* Drop distutils from setup.py


## 0.6.8 (December 9, 2014)

* better editor checking (by Ian Cordascu)


## 0.6.6.1 (August 14, 2013)

* No changes to code trunk.  Generated sdist from Python 2.7 to avoid 2to3 changes being applied to source.  (Issue https://bitbucket.org/catherinedevlin/cmd2/issue/6/packaging-bug)


## 0.6.6 (August 6, 2013)

* Added fix by bitbucket.org/desaintmartin to silence the editor check.  bitbucket.org/catherinedevlin/cmd2/issue/1/silent-editor-check


## 0.6.5.1 (March 18, 2013)

* Bugfix for setup.py version check for Python 2.6, contributed by Tomaz Muraus (https://bitbucket.org/kami)


## 0.6.5 (February 29, 2013)

* Belatedly began a NEWS.txt
* Changed pyparsing requirement for compatibility with Python version (2 vs 3)<|MERGE_RESOLUTION|>--- conflicted
+++ resolved
@@ -1,4 +1,3 @@
-<<<<<<< HEAD
 ## 2.0.0 (TBD)
 * Breaking changes
     * Argparse Completion / Settables
@@ -14,10 +13,7 @@
       See [read_input.py](https://github.com/python-cmd2/cmd2/blob/master/examples/read_input.py)
       for an example.
 
-## 1.4.0 (TBD, 2020)
-=======
 ## 1.3.10 (September 17, 2020)
->>>>>>> d348f09c
 * Enhancements
     * Added user-settable option called `always_show_hint`. If True, then tab completion hints will always
     display even when tab completion suggestions print. Arguments whose help or hint text is suppressed will
