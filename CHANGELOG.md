--- conflicted
+++ resolved
@@ -1,4 +1,3 @@
-<<<<<<< HEAD
 ## 2.0.0 (TBD)
 * Breaking changes
     * Argparse Completion / Settables
@@ -8,13 +7,12 @@
         argument` to choices_provider and completer functions.
     * Moved `basic_complete` from utils into `cmd2.Cmd` class.
     * Moved `CompletionError` to exceptions.py
-=======
+
 ## 1.3.5 (August 25, 2020)
 * Bug Fixes
     * Fixed `RecursionError` when printing an `argparse.Namespace` caused by custom attribute cmd2 was adding
 * Enhancements
     * Added `get_statement()` function to `argparse.Namespace` which returns `__statement__` attribute
->>>>>>> 97c348c5
 
 ## 1.3.4 (August 20, 2020)
 * Bug Fixes
