--- conflicted
+++ resolved
@@ -1,4 +1,3 @@
-<<<<<<< HEAD
 ## 2.0.0 (TBD)
 * Breaking changes
     * Argparse Completion / Settables
@@ -8,7 +7,7 @@
         argument` to choices_provider and completer functions.
     * Moved `basic_complete` from utils into `cmd2.Cmd` class.
     * Moved `CompletionError` to exceptions.py
-=======
+
 ## 1.3.4 (August 20, 2020)
 * Bug Fixes
     * Fixed `AttributeError` when `CommandSet` that uses `as_subcommand_to` decorator is loaded during
@@ -17,7 +16,6 @@
     * Improved exception messages when using mock without `spec=True`.
     See [testing](https://cmd2.readthedocs.io/en/latest/testing.html) documentation for more details on testing
     cmd2-based applications with mock.
->>>>>>> b570e94f
 
 ## 1.3.3 (August 13, 2020)
 * Breaking changes
