# coding=utf-8
"""Shared utility functions"""

import argparse
import collections
import collections.abc as collections_abc
import enum
import functools
import glob
import inspect
import os
import re
import subprocess
import sys
import threading

import unicodedata
<<<<<<< HEAD
from typing import Any, Callable, Dict, Iterable, List, Optional, TextIO, Union
=======
from enum import Enum
from typing import Any, Callable, Dict, IO, Iterable, List, Optional, TextIO, Type, Union
>>>>>>> d348f09c

from . import constants


def is_quoted(arg: str) -> bool:
    """
    Checks if a string is quoted

    :param arg: the string being checked for quotes
    :return: True if a string is quoted
    """
    return len(arg) > 1 and arg[0] == arg[-1] and arg[0] in constants.QUOTES


def quote_string(arg: str) -> str:
    """Quote a string"""
    if '"' in arg:
        quote = "'"
    else:
        quote = '"'

    return quote + arg + quote


def quote_string_if_needed(arg: str) -> str:
    """Quote a string if it contains spaces and isn't already quoted"""
    if is_quoted(arg) or ' ' not in arg:
        return arg

    return quote_string(arg)


def strip_quotes(arg: str) -> str:
    """Strip outer quotes from a string.

     Applies to both single and double quotes.

    :param arg:  string to strip outer quotes from
    :return: same string with potentially outer quotes stripped
    """
    if is_quoted(arg):
        arg = arg[1:-1]
    return arg


def str_to_bool(val: str) -> bool:
    """Converts a string to a boolean based on its value.

    :param val: string being converted
    :return: boolean value expressed in the string
    :raises: ValueError if the string does not contain a value corresponding to a boolean value
    """
    if isinstance(val, str):
        if val.capitalize() == str(True):
            return True
        elif val.capitalize() == str(False):
            return False
    raise ValueError("must be True or False (case-insensitive)")


class Settable:
    """Used to configure a cmd2 instance member to be settable via the set command in the CLI"""
    def __init__(self, name: str, val_type: Callable, description: str, *,
                 onchange_cb: Callable[[str, Any, Any], Any] = None,
                 choices: Iterable = None,
                 choices_provider: Optional[Callable] = None,
                 completer: Optional[Callable] = None):
        """
        Settable Initializer

        :param name: name of the instance attribute being made settable
        :param val_type: callable used to cast the string value from the command line into its proper type and
                         even validate its value. Setting this to bool provides tab completion for true/false and
                         validation using str_to_bool(). The val_type function should raise an exception if it fails.
                         This exception will be caught and printed by Cmd.do_set().
        :param description: string describing this setting
        :param onchange_cb: optional function or method to call when the value of this settable is altered
                            by the set command. (e.g. onchange_cb=self.debug_changed)

                            Cmd.do_set() passes the following 3 arguments to onchange_cb:
                                param_name: str - name of the changed parameter
                                old_value: Any - the value before being changed
                                new_value: Any - the value after being changed

        The following optional settings provide tab completion for a parameter's values. They correspond to the
        same settings in argparse-based tab completion. A maximum of one of these should be provided.

        :param choices: iterable of accepted values
        :param choices_provider: function that provides choices for this argument
        :param completer: tab completion function that provides choices for this argument
        """
        if val_type == bool:
            val_type = str_to_bool
            choices = ['true', 'false']

        self.name = name
        self.val_type = val_type
        self.description = description
        self.onchange_cb = onchange_cb
        self.choices = choices
        self.choices_provider = choices_provider
        self.completer = completer


def namedtuple_with_defaults(typename: str, field_names: Union[str, List[str]],
                             default_values: collections_abc.Iterable = ()):
    """
    Convenience function for defining a namedtuple with default values

    From: https://stackoverflow.com/questions/11351032/namedtuple-and-default-values-for-optional-keyword-arguments

    Examples:
        >>> Node = namedtuple_with_defaults('Node', 'val left right')
        >>> Node()
        Node(val=None, left=None, right=None)
        >>> Node = namedtuple_with_defaults('Node', 'val left right', [1, 2, 3])
        >>> Node()
        Node(val=1, left=2, right=3)
        >>> Node = namedtuple_with_defaults('Node', 'val left right', {'right':7})
        >>> Node()
        Node(val=None, left=None, right=7)
        >>> Node(4)
        Node(val=4, left=None, right=7)
    """
    T = collections.namedtuple(typename, field_names)
    # noinspection PyProtectedMember,PyUnresolvedReferences
    T.__new__.__defaults__ = (None,) * len(T._fields)
    if isinstance(default_values, collections_abc.Mapping):
        prototype = T(**default_values)
    else:
        prototype = T(*default_values)
    T.__new__.__defaults__ = tuple(prototype)
    return T


def which(exe_name: str) -> Optional[str]:
    """Find the full path of a given executable on a Linux or Mac machine

    :param exe_name: name of the executable to check, ie 'vi' or 'ls'
    :return: a full path or None if exe not found
    """
    if sys.platform.startswith('win'):
        return None

    try:
        exe_path = subprocess.check_output(['which', exe_name], stderr=subprocess.STDOUT).strip()
        exe_path = exe_path.decode()
    except subprocess.CalledProcessError:
        exe_path = None
    return exe_path


def is_text_file(file_path: str) -> bool:
    """Returns if a file contains only ASCII or UTF-8 encoded text.

    :param file_path: path to the file being checked
    :return: True if the file is a text file, False if it is binary.
    """
    import codecs

    expanded_path = os.path.abspath(os.path.expanduser(file_path.strip()))
    valid_text_file = False

    # Check if the file is ASCII
    try:
        with codecs.open(expanded_path, encoding='ascii', errors='strict') as f:
            # Make sure the file has at least one line of text
            # noinspection PyUnusedLocal
            if sum(1 for line in f) > 0:
                valid_text_file = True
    except OSError:  # pragma: no cover
        pass
    except UnicodeDecodeError:
        # The file is not ASCII. Check if it is UTF-8.
        try:
            with codecs.open(expanded_path, encoding='utf-8', errors='strict') as f:
                # Make sure the file has at least one line of text
                # noinspection PyUnusedLocal
                if sum(1 for line in f) > 0:
                    valid_text_file = True
        except OSError:  # pragma: no cover
            pass
        except UnicodeDecodeError:
            # Not UTF-8
            pass

    return valid_text_file


def remove_duplicates(list_to_prune: List) -> List:
    """Removes duplicates from a list while preserving order of the items.

    :param list_to_prune: the list being pruned of duplicates
    :return: The pruned list
    """
    temp_dict = collections.OrderedDict()
    for item in list_to_prune:
        temp_dict[item] = None

    return list(temp_dict.keys())


def norm_fold(astr: str) -> str:
    """Normalize and casefold Unicode strings for saner comparisons.

    :param astr: input unicode string
    :return: a normalized and case-folded version of the input string
    """
    return unicodedata.normalize('NFC', astr).casefold()


def alphabetical_sort(list_to_sort: Iterable[str]) -> List[str]:
    """Sorts a list of strings alphabetically.

    For example: ['a1', 'A11', 'A2', 'a22', 'a3']

    To sort a list in place, don't call this method, which makes a copy. Instead, do this:

    my_list.sort(key=norm_fold)

    :param list_to_sort: the list being sorted
    :return: the sorted list
    """
    return sorted(list_to_sort, key=norm_fold)


def try_int_or_force_to_lower_case(input_str: str) -> Union[int, str]:
    """
    Tries to convert the passed-in string to an integer. If that fails, it converts it to lower case using norm_fold.
    :param input_str: string to convert
    :return: the string as an integer or a lower case version of the string
    """
    try:
        return int(input_str)
    except ValueError:
        return norm_fold(input_str)


def natural_keys(input_str: str) -> List[Union[int, str]]:
    """
    Converts a string into a list of integers and strings to support natural sorting (see natural_sort).

    For example: natural_keys('abc123def') -> ['abc', '123', 'def']
    :param input_str: string to convert
    :return: list of strings and integers
    """
    return [try_int_or_force_to_lower_case(substr) for substr in re.split(r'(\d+)', input_str)]


def natural_sort(list_to_sort: Iterable[str]) -> List[str]:
    """
    Sorts a list of strings case insensitively as well as numerically.

    For example: ['a1', 'A2', 'a3', 'A11', 'a22']

    To sort a list in place, don't call this method, which makes a copy. Instead, do this:

    my_list.sort(key=natural_keys)

    :param list_to_sort: the list being sorted
    :return: the list sorted naturally
    """
    return sorted(list_to_sort, key=natural_keys)


def unquote_specific_tokens(args: List[str], tokens_to_unquote: List[str]) -> None:
    """
    Unquote a specific tokens in a list of command-line arguments
    This is used when certain tokens have to be passed to another command
    :param args: the command line args
    :param tokens_to_unquote: the tokens, which if present in args, to unquote
    """
    for i, arg in enumerate(args):
        unquoted_arg = strip_quotes(arg)
        if unquoted_arg in tokens_to_unquote:
            args[i] = unquoted_arg


def expand_user(token: str) -> str:
    """
    Wrap os.expanduser() to support expanding ~ in quoted strings
    :param token: the string to expand
    """
    if token:
        if is_quoted(token):
            quote_char = token[0]
            token = strip_quotes(token)
        else:
            quote_char = ''

        token = os.path.expanduser(token)

        # Restore the quotes even if not needed to preserve what the user typed
        if quote_char:
            token = quote_char + token + quote_char

    return token


def expand_user_in_tokens(tokens: List[str]) -> None:
    """
    Call expand_user() on all tokens in a list of strings
    :param tokens: tokens to expand
    """
    for index, _ in enumerate(tokens):
        tokens[index] = expand_user(tokens[index])


def find_editor() -> str:
    """Find a reasonable editor to use by default for the system that the cmd2 application is running on."""
    editor = os.environ.get('EDITOR')
    if not editor:
        if sys.platform[:3] == 'win':
            editor = 'notepad'
        else:
            # Favor command-line editors first so we don't leave the terminal to edit
            for editor in ['vim', 'vi', 'emacs', 'nano', 'pico', 'gedit', 'kate', 'subl', 'geany', 'atom']:
                if which(editor):
                    break
    return editor


def files_from_glob_pattern(pattern: str, access=os.F_OK) -> List[str]:
    """Return a list of file paths based on a glob pattern.

    Only files are returned, not directories, and optionally only files for which the user has a specified access to.

    :param pattern: file name or glob pattern
    :param access: file access type to verify (os.* where * is F_OK, R_OK, W_OK, or X_OK)
    :return: list of files matching the name or glob pattern
    """
    return [f for f in glob.glob(pattern) if os.path.isfile(f) and os.access(f, access)]


def files_from_glob_patterns(patterns: List[str], access=os.F_OK) -> List[str]:
    """Return a list of file paths based on a list of glob patterns.

    Only files are returned, not directories, and optionally only files for which the user has a specified access to.

    :param patterns: list of file names and/or glob patterns
    :param access: file access type to verify (os.* where * is F_OK, R_OK, W_OK, or X_OK)
    :return: list of files matching the names and/or glob patterns
    """
    files = []
    for pattern in patterns:
        matches = files_from_glob_pattern(pattern, access=access)
        files.extend(matches)
    return files


def get_exes_in_path(starts_with: str) -> List[str]:
    """Returns names of executables in a user's path

    :param starts_with: what the exes should start with. leave blank for all exes in path.
    :return: a list of matching exe names
    """
    # Purposely don't match any executable containing wildcards
    wildcards = ['*', '?']
    for wildcard in wildcards:
        if wildcard in starts_with:
            return []

    # Get a list of every directory in the PATH environment variable and ignore symbolic links
    paths = [p for p in os.getenv('PATH').split(os.path.pathsep) if not os.path.islink(p)]

    # Use a set to store exe names since there can be duplicates
    exes_set = set()

    # Find every executable file in the user's path that matches the pattern
    for path in paths:
        full_path = os.path.join(path, starts_with)
        matches = files_from_glob_pattern(full_path + '*', access=os.X_OK)

        for match in matches:
            exes_set.add(os.path.basename(match))

    return list(exes_set)


class StdSim:
    """
    Class to simulate behavior of sys.stdout or sys.stderr.
    Stores contents in internal buffer and optionally echos to the inner stream it is simulating.
    """
    def __init__(self, inner_stream, *, echo: bool = False,
                 encoding: str = 'utf-8', errors: str = 'replace') -> None:
        """
        StdSim Initializer
        :param inner_stream: the wrapped stream. Should be a TextIO or StdSim instance.
        :param echo: if True, then all input will be echoed to inner_stream
        :param encoding: codec for encoding/decoding strings (defaults to utf-8)
        :param errors: how to handle encoding/decoding errors (defaults to replace)
        """
        self.inner_stream = inner_stream
        self.echo = echo
        self.encoding = encoding
        self.errors = errors
        self.pause_storage = False
        self.buffer = ByteBuf(self)

    def write(self, s: str) -> None:
        """Add str to internal bytes buffer and if echo is True, echo contents to inner stream"""
        if not isinstance(s, str):
            raise TypeError('write() argument must be str, not {}'.format(type(s)))

        if not self.pause_storage:
            self.buffer.byte_buf += s.encode(encoding=self.encoding, errors=self.errors)
        if self.echo:
            self.inner_stream.write(s)

    def getvalue(self) -> str:
        """Get the internal contents as a str"""
        return self.buffer.byte_buf.decode(encoding=self.encoding, errors=self.errors)

    def getbytes(self) -> bytes:
        """Get the internal contents as bytes"""
        return bytes(self.buffer.byte_buf)

    def read(self, size: Optional[int] = -1) -> str:
        """Read from the internal contents as a str and then clear them out"""
        if size is None or size == -1:
            result = self.getvalue()
            self.clear()
        else:
            result = self.buffer.byte_buf[:size].decode(encoding=self.encoding, errors=self.errors)
            self.buffer.byte_buf = self.buffer.byte_buf[size:]

        return result

    def readbytes(self) -> bytes:
        """Read from the internal contents as bytes and then clear them out"""
        result = self.getbytes()
        self.clear()
        return result

    def clear(self) -> None:
        """Clear the internal contents"""
        self.buffer.byte_buf.clear()

    def isatty(self) -> bool:
        """StdSim only considered an interactive stream if `echo` is True and `inner_stream` is a tty."""
        if self.echo:
            return self.inner_stream.isatty()
        else:
            return False

    @property
    def line_buffering(self) -> bool:
        """
        Handle when the inner stream doesn't have a line_buffering attribute which is the case
        when running unit tests because pytest sets stdout to a pytest EncodedFile object.
        """
        try:
            return self.inner_stream.line_buffering
        except AttributeError:
            return False

    def __getattr__(self, item: str):
        if item in self.__dict__:
            return self.__dict__[item]
        else:
            return getattr(self.inner_stream, item)


class ByteBuf:
    """
    Used by StdSim to write binary data and stores the actual bytes written
    """
    # Used to know when to flush the StdSim
    NEWLINES = [b'\n', b'\r']

    def __init__(self, std_sim_instance: StdSim) -> None:
        self.byte_buf = bytearray()
        self.std_sim_instance = std_sim_instance

    def write(self, b: bytes) -> None:
        """Add bytes to internal bytes buffer and if echo is True, echo contents to inner stream."""
        if not isinstance(b, bytes):
            raise TypeError('a bytes-like object is required, not {}'.format(type(b)))
        if not self.std_sim_instance.pause_storage:
            self.byte_buf += b
        if self.std_sim_instance.echo:
            self.std_sim_instance.inner_stream.buffer.write(b)

            # Since StdSim wraps TextIO streams, we will flush the stream if line buffering is on
            # and the bytes being written contain a new line character. This is helpful when StdSim
            # is being used to capture output of a shell command because it causes the output to print
            # to the screen more often than if we waited for the stream to flush its buffer.
            if self.std_sim_instance.line_buffering:
                if any(newline in b for newline in ByteBuf.NEWLINES):
                    self.std_sim_instance.flush()


class ProcReader:
    """
    Used to capture stdout and stderr from a Popen process if any of those were set to subprocess.PIPE.
    If neither are pipes, then the process will run normally and no output will be captured.
    """
    def __init__(self, proc: subprocess.Popen, stdout: Union[StdSim, TextIO],
                 stderr: Union[StdSim, TextIO]) -> None:
        """
        ProcReader initializer
        :param proc: the Popen process being read from
        :param stdout: the stream to write captured stdout
        :param stderr: the stream to write captured stderr
        """
        self._proc = proc
        self._stdout = stdout
        self._stderr = stderr

        self._out_thread = threading.Thread(name='out_thread', target=self._reader_thread_func,
                                            kwargs={'read_stdout': True})

        self._err_thread = threading.Thread(name='out_thread', target=self._reader_thread_func,
                                            kwargs={'read_stdout': False})

        # Start the reader threads for pipes only
        if self._proc.stdout is not None:
            self._out_thread.start()
        if self._proc.stderr is not None:
            self._err_thread.start()

    def send_sigint(self) -> None:
        """Send a SIGINT to the process similar to if <Ctrl>+C were pressed"""
        import signal
        if sys.platform.startswith('win'):
            # cmd2 started the Windows process in a new process group. Therefore
            # a CTRL_C_EVENT can't be sent to it. Send a CTRL_BREAK_EVENT instead.
            self._proc.send_signal(signal.CTRL_BREAK_EVENT)
        else:
            # Since cmd2 uses shell=True in its Popen calls, we need to send the SIGINT to
            # the whole process group to make sure it propagates further than the shell
            try:
                group_id = os.getpgid(self._proc.pid)
                os.killpg(group_id, signal.SIGINT)
            except ProcessLookupError:
                return

    def terminate(self) -> None:
        """Terminate the process"""
        self._proc.terminate()

    def wait(self) -> None:
        """Wait for the process to finish"""
        if self._out_thread.is_alive():
            self._out_thread.join()
        if self._err_thread.is_alive():
            self._err_thread.join()

        # Handle case where the process ended before the last read could be done.
        # This will return None for the streams that weren't pipes.
        out, err = self._proc.communicate()

        if out:
            self._write_bytes(self._stdout, out)
        if err:
            self._write_bytes(self._stderr, err)

    def _reader_thread_func(self, read_stdout: bool) -> None:
        """
        Thread function that reads a stream from the process
        :param read_stdout: if True, then this thread deals with stdout. Otherwise it deals with stderr.
        """
        if read_stdout:
            read_stream = self._proc.stdout
            write_stream = self._stdout
        else:
            read_stream = self._proc.stderr
            write_stream = self._stderr

        # The thread should have been started only if this stream was a pipe
        assert read_stream is not None

        # Run until process completes
        while self._proc.poll() is None:
            # noinspection PyUnresolvedReferences
            available = read_stream.peek()
            if available:
                read_stream.read(len(available))
                self._write_bytes(write_stream, available)

    @staticmethod
    def _write_bytes(stream: Union[StdSim, TextIO], to_write: bytes) -> None:
        """
        Write bytes to a stream
        :param stream: the stream being written to
        :param to_write: the bytes being written
        """
        try:
            stream.buffer.write(to_write)
        except BrokenPipeError:
            # This occurs if output is being piped to a process that closed
            pass


class ContextFlag:
    """A context manager which is also used as a boolean flag value within the default sigint handler.

    Its main use is as a flag to prevent the SIGINT handler in cmd2 from raising a KeyboardInterrupt
    while a critical code section has set the flag to True. Because signal handling is always done on the
    main thread, this class is not thread-safe since there is no need.
    """
    def __init__(self) -> None:
        # When this flag has a positive value, it is considered set.
        # When it is 0, it is not set. It should never go below 0.
        self.__count = 0

    def __bool__(self) -> bool:
        return self.__count > 0

    def __enter__(self) -> None:
        self.__count += 1

    def __exit__(self, *args) -> None:
        self.__count -= 1
        if self.__count < 0:
            raise ValueError("count has gone below 0")


class RedirectionSavedState:
    """Created by each command to store information required to restore state after redirection"""
    def __init__(self, self_stdout: Union[StdSim, IO[str]], sys_stdout: Union[StdSim, IO[str]],
                 pipe_proc_reader: Optional[ProcReader], saved_redirecting: bool) -> None:
        """
        RedirectionSavedState initializer
        :param self_stdout: saved value of Cmd.stdout
        :param sys_stdout: saved value of sys.stdout
        :param pipe_proc_reader: saved value of Cmd._cur_pipe_proc_reader
        :param saved_redirecting: saved value of Cmd._redirecting
        """
        # Tells if command is redirecting
        self.redirecting = False

        # Used to restore values after redirection ends
        self.saved_self_stdout = self_stdout
        self.saved_sys_stdout = sys_stdout

        # Used to restore values after command ends regardless of whether the command redirected
        self.saved_pipe_proc_reader = pipe_proc_reader
        self.saved_redirecting = saved_redirecting


class TextAlignment(enum.Enum):
    """Horizontal text alignment"""
    LEFT = 1
    CENTER = 2
    RIGHT = 3


def align_text(text: str, alignment: TextAlignment, *, fill_char: str = ' ',
               width: Optional[int] = None, tab_width: int = 4, truncate: bool = False) -> str:
    """
    Align text for display within a given width. Supports characters with display widths greater than 1.
    ANSI style sequences do not count toward the display width. If text has line breaks, then each line is aligned
    independently.

    There are convenience wrappers around this function: align_left(), align_center(), and align_right()

    :param text: text to align (can contain multiple lines)
    :param alignment: how to align the text
    :param fill_char: character that fills the alignment gap. Defaults to space. (Cannot be a line breaking character)
    :param width: display width of the aligned text. Defaults to width of the terminal.
    :param tab_width: any tabs in the text will be replaced with this many spaces. if fill_char is a tab, then it will
                      be converted to one space.
    :param truncate: if True, then each line will be shortened to fit within the display width. The truncated
                     portions are replaced by a '…' character. Defaults to False.
    :return: aligned text
    :raises: TypeError if fill_char is more than one character (not including ANSI style sequences)
    :raises: ValueError if text or fill_char contains an unprintable character
    :raises: ValueError if width is less than 1
    """
    import io
    import shutil

    from . import ansi

    if width is None:
        width = shutil.get_terminal_size().columns

    if width < 1:
        raise ValueError("width must be at least 1")

    # Handle tabs
    text = text.replace('\t', ' ' * tab_width)
    fill_char = fill_char.replace('\t', ' ')

    if len(ansi.strip_style(fill_char)) != 1:
        raise TypeError("Fill character must be exactly one character long")

    fill_char_width = ansi.style_aware_wcswidth(fill_char)
    if fill_char_width == -1:
        raise (ValueError("Fill character is an unprintable character"))

    if text:
        lines = text.splitlines()
    else:
        lines = ['']

    text_buf = io.StringIO()

    # ANSI style sequences that may affect future lines will be cancelled by the fill_char's style.
    # To avoid this, we save the state of a line's style so we can restore it when beginning the next line.
    # This also allows the lines to be used independently and still have their style. TableCreator does this.
    aggregate_styles = ''

    # Save the ANSI style sequences in fill_char
    fill_char_styles = get_styles_in_text(fill_char)

    # Create a space with the same style as fill_char for cases in which
    # fill_char does not divide evenly into the gap.
    styled_space = ''
    char_index = 0
    while char_index < len(fill_char):
        if char_index in fill_char_styles:
            # Preserve this style in styled_space
            styled_space += fill_char_styles[char_index]
            char_index += len(fill_char_styles[char_index])
        else:
            # We've reached the visible fill_char. Replace it with a space.
            styled_space += ' '
            char_index += 1

    for index, line in enumerate(lines):
        if index > 0:
            text_buf.write('\n')

        if truncate:
            line = truncate_line(line, width)

        line_width = ansi.style_aware_wcswidth(line)
        if line_width == -1:
            raise(ValueError("Text to align contains an unprintable character"))

        # Get the styles in this line
        line_styles = get_styles_in_text(line)

        # Calculate how wide each side of filling needs to be
        if line_width >= width:
            # Don't return here even though the line needs no fill chars.
            # There may be styles sequences to restore.
            total_fill_width = 0
        else:
            total_fill_width = width - line_width

        if alignment == TextAlignment.LEFT:
            left_fill_width = 0
            right_fill_width = total_fill_width
        elif alignment == TextAlignment.CENTER:
            left_fill_width = total_fill_width // 2
            right_fill_width = total_fill_width - left_fill_width
        else:
            left_fill_width = total_fill_width
            right_fill_width = 0

        # Determine how many fill characters are needed to cover the width
        left_fill = (left_fill_width // fill_char_width) * fill_char
        right_fill = (right_fill_width // fill_char_width) * fill_char

        # In cases where the fill character display width didn't divide evenly into
        # the gap being filled, pad the remainder with styled_space.
        left_fill += styled_space * (left_fill_width - ansi.style_aware_wcswidth(left_fill))
        right_fill += styled_space * (right_fill_width - ansi.style_aware_wcswidth(right_fill))

        # Don't allow styles in fill_char and text to affect one another
        if fill_char_styles or aggregate_styles or line_styles:
            if left_fill:
                left_fill = ansi.RESET_ALL + left_fill
            left_fill += ansi.RESET_ALL

            if right_fill:
                right_fill = ansi.RESET_ALL + right_fill
            right_fill += ansi.RESET_ALL

        # Write the line and restore any styles from previous lines
        text_buf.write(left_fill + aggregate_styles + line + right_fill)

        # Update the aggregate with styles in this line
        aggregate_styles += ''.join(line_styles.values())

    return text_buf.getvalue()


def align_left(text: str, *, fill_char: str = ' ', width: Optional[int] = None,
               tab_width: int = 4, truncate: bool = False) -> str:
    """
    Left align text for display within a given width. Supports characters with display widths greater than 1.
    ANSI style sequences do not count toward the display width. If text has line breaks, then each line is aligned
    independently.

    :param text: text to left align (can contain multiple lines)
    :param fill_char: character that fills the alignment gap. Defaults to space. (Cannot be a line breaking character)
    :param width: display width of the aligned text. Defaults to width of the terminal.
    :param tab_width: any tabs in the text will be replaced with this many spaces. if fill_char is a tab, then it will
                      be converted to one space.
    :param truncate: if True, then text will be shortened to fit within the display width. The truncated portion is
                     replaced by a '…' character. Defaults to False.
    :return: left-aligned text
    :raises: TypeError if fill_char is more than one character (not including ANSI style sequences)
    :raises: ValueError if text or fill_char contains an unprintable character
    :raises: ValueError if width is less than 1
    """
    return align_text(text, TextAlignment.LEFT, fill_char=fill_char, width=width,
                      tab_width=tab_width, truncate=truncate)


def align_center(text: str, *, fill_char: str = ' ', width: Optional[int] = None,
                 tab_width: int = 4, truncate: bool = False) -> str:
    """
    Center text for display within a given width. Supports characters with display widths greater than 1.
    ANSI style sequences do not count toward the display width. If text has line breaks, then each line is aligned
    independently.

    :param text: text to center (can contain multiple lines)
    :param fill_char: character that fills the alignment gap. Defaults to space. (Cannot be a line breaking character)
    :param width: display width of the aligned text. Defaults to width of the terminal.
    :param tab_width: any tabs in the text will be replaced with this many spaces. if fill_char is a tab, then it will
                      be converted to one space.
    :param truncate: if True, then text will be shortened to fit within the display width. The truncated portion is
                     replaced by a '…' character. Defaults to False.
    :return: centered text
    :raises: TypeError if fill_char is more than one character (not including ANSI style sequences)
    :raises: ValueError if text or fill_char contains an unprintable character
    :raises: ValueError if width is less than 1
    """
    return align_text(text, TextAlignment.CENTER, fill_char=fill_char, width=width,
                      tab_width=tab_width, truncate=truncate)


def align_right(text: str, *, fill_char: str = ' ', width: Optional[int] = None,
                tab_width: int = 4, truncate: bool = False) -> str:
    """
    Right align text for display within a given width. Supports characters with display widths greater than 1.
    ANSI style sequences do not count toward the display width. If text has line breaks, then each line is aligned
    independently.

    :param text: text to right align (can contain multiple lines)
    :param fill_char: character that fills the alignment gap. Defaults to space. (Cannot be a line breaking character)
    :param width: display width of the aligned text. Defaults to width of the terminal.
    :param tab_width: any tabs in the text will be replaced with this many spaces. if fill_char is a tab, then it will
                      be converted to one space.
    :param truncate: if True, then text will be shortened to fit within the display width. The truncated portion is
                     replaced by a '…' character. Defaults to False.
    :return: right-aligned text
    :raises: TypeError if fill_char is more than one character (not including ANSI style sequences)
    :raises: ValueError if text or fill_char contains an unprintable character
    :raises: ValueError if width is less than 1
    """
    return align_text(text, TextAlignment.RIGHT, fill_char=fill_char, width=width,
                      tab_width=tab_width, truncate=truncate)


def truncate_line(line: str, max_width: int, *, tab_width: int = 4) -> str:
    """
    Truncate a single line to fit within a given display width. Any portion of the string that is truncated
    is replaced by a '…' character. Supports characters with display widths greater than 1. ANSI style sequences
    do not count toward the display width.

    If there are ANSI style sequences in the string after where truncation occurs, this function will append them
    to the returned string.

    This is done to prevent issues caused in cases like: truncate_string(fg.blue + hello + fg.reset, 3)
    In this case, "hello" would be truncated before fg.reset resets the color from blue. Appending the remaining style
    sequences makes sure the style is in the same state had the entire string been printed. align_text() relies on this
    behavior when preserving style over multiple lines.

    :param line: text to truncate
    :param max_width: the maximum display width the resulting string is allowed to have
    :param tab_width: any tabs in the text will be replaced with this many spaces
    :return: line that has a display width less than or equal to width
    :raises: ValueError if text contains an unprintable character like a newline
    :raises: ValueError if max_width is less than 1
    """
    import io
    from . import ansi

    # Handle tabs
    line = line.replace('\t', ' ' * tab_width)

    if ansi.style_aware_wcswidth(line) == -1:
        raise (ValueError("text contains an unprintable character"))

    if max_width < 1:
        raise ValueError("max_width must be at least 1")

    if ansi.style_aware_wcswidth(line) <= max_width:
        return line

    # Find all style sequences in the line
    styles = get_styles_in_text(line)

    # Add characters one by one and preserve all style sequences
    done = False
    index = 0
    total_width = 0
    truncated_buf = io.StringIO()

    while not done:
        # Check if a style sequence is at this index. These don't count toward display width.
        if index in styles:
            truncated_buf.write(styles[index])
            style_len = len(styles[index])
            styles.pop(index)
            index += style_len
            continue

        char = line[index]
        char_width = ansi.style_aware_wcswidth(char)

        # This char will make the text too wide, add the ellipsis instead
        if char_width + total_width >= max_width:
            char = constants.HORIZONTAL_ELLIPSIS
            char_width = ansi.style_aware_wcswidth(char)
            done = True

        total_width += char_width
        truncated_buf.write(char)
        index += 1

    # Append remaining style sequences from original string
    truncated_buf.write(''.join(styles.values()))

    return truncated_buf.getvalue()


def get_styles_in_text(text: str) -> Dict[int, str]:
    """
    Return an OrderedDict containing all ANSI style sequences found in a string

    The structure of the dictionary is:
        key: index where sequences begins
        value: ANSI style sequence found at index in text

    Keys are in ascending order

    :param text: text to search for style sequences
    """
    from . import ansi

    start = 0
    styles = collections.OrderedDict()

    while True:
        match = ansi.ANSI_STYLE_RE.search(text, start)
        if match is None:
            break
        styles[match.start()] = match.group()
        start += len(match.group())

    return styles


def categorize(func: Union[Callable, Iterable[Callable]], category: str) -> None:
    """Categorize a function.

    The help command output will group the passed function under the
    specified category heading

    :param func: function or list of functions to categorize
    :param category: category to put it in

    :Example:

    >>> import cmd2
    >>> class MyApp(cmd2.Cmd):
    >>>   def do_echo(self, arglist):
    >>>     self.poutput(' '.join(arglist)
    >>>
    >>>   cmd2.utils.categorize(do_echo, "Text Processing")

    For an alternative approach to categorizing commands using a decorator, see
    :func:`~cmd2.decorators.with_category`
    """
    if isinstance(func, Iterable):
        for item in func:
            setattr(item, constants.CMD_ATTR_HELP_CATEGORY, category)
    else:
        if inspect.ismethod(func):
            setattr(func.__func__, constants.CMD_ATTR_HELP_CATEGORY, category)
        else:
            setattr(func, constants.CMD_ATTR_HELP_CATEGORY, category)


def get_defining_class(meth) -> Type:
    """
    Attempts to resolve the class that defined a method.

    Inspired by implementation published here:
        https://stackoverflow.com/a/25959545/1956611

    TODO: Python 3.5.2 is unable to handle the type hints Callable and Optional[Type].
          Restore proper type hints after we drop 3.5.2 support

    :param meth: method to inspect
    :type meth: Callable
    :return: class type in which the supplied method was defined. None if it couldn't be resolved.
    :rtype: Optional[Type]
    """
    if isinstance(meth, functools.partial):
        return get_defining_class(meth.func)
    if inspect.ismethod(meth) or (inspect.isbuiltin(meth)
                                  and getattr(meth, '__self__') is not None
                                  and getattr(meth.__self__, '__class__')):
        for cls in inspect.getmro(meth.__self__.__class__):
            if meth.__name__ in cls.__dict__:
                return cls
        meth = getattr(meth, '__func__', meth)  # fallback to __qualname__ parsing
    if inspect.isfunction(meth):
        cls = getattr(inspect.getmodule(meth),
                      meth.__qualname__.split('.<locals>', 1)[0].rsplit('.', 1)[0])
        if isinstance(cls, type):
            return cls
    return getattr(meth, '__objclass__', None)  # handle special descriptor objects


class CompletionMode(enum.Enum):
    """Enum for what type of tab completion to perform in cmd2.Cmd.read_input()"""
    # Tab completion will be disabled during read_input() call
    # Use of custom up-arrow history supported
    NONE = 1

    # read_input() will tab complete cmd2 commands and their arguments
    # cmd2's command line history will be used for up arrow if history is not provided.
    # Otherwise use of custom up-arrow history supported.
    COMMANDS = 2

    # read_input() will tab complete based on one of its following parameters:
    #     choices, choices_provider, completer, parser
    # Use of custom up-arrow history supported
    CUSTOM = 3


class CustomCompletionSettings:
    """Used by cmd2.Cmd.complete() to tab complete strings other than command arguments"""
    def __init__(self, parser: argparse.ArgumentParser, *, preserve_quotes: bool = False):
        """
        Initializer

        :param parser: arg parser defining format of string being tab completed
        :param preserve_quotes: if True, then quoted tokens will keep their quotes when processed by
                                ArgparseCompleter. This is helpful in cases when you're tab completing
                                flag-like tokens (e.g. -o, --option) and you don't want them to be
                                treated as argparse flags when quoted. Set this to True if you plan
                                on passing the string to argparse with the tokens still quoted.
        """
        self.parser = parser
        self.preserve_quotes = preserve_quotes<|MERGE_RESOLUTION|>--- conflicted
+++ resolved
@@ -15,12 +15,7 @@
 import threading
 
 import unicodedata
-<<<<<<< HEAD
-from typing import Any, Callable, Dict, Iterable, List, Optional, TextIO, Union
-=======
-from enum import Enum
 from typing import Any, Callable, Dict, IO, Iterable, List, Optional, TextIO, Type, Union
->>>>>>> d348f09c
 
 from . import constants
 
